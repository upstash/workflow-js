/* eslint-disable @typescript-eslint/no-magic-numbers */
import { afterAll, describe, expect, spyOn, test } from "bun:test";
import { nanoid } from "./utils";

import {
  handleThirdPartyCallResult,
  recreateUserHeaders,
  triggerFirstInvocation,
  triggerRouteFunction,
  triggerWorkflowDelete,
} from "./workflow-requests";
import { WorkflowAbort, WorkflowNonRetryableError, WorkflowRetryAfterError } from "./error";
import { WorkflowContext } from "./context";
import { Client } from "@upstash/qstash";
import { Client as WorkflowClient } from "./client";
import type { Step, StepType } from "./types";
import {
  WORKFLOW_FAILURE_HEADER,
  WORKFLOW_FEATURE_HEADER,
  WORKFLOW_ID_HEADER,
  WORKFLOW_INIT_HEADER,
  WORKFLOW_PROTOCOL_VERSION,
  WORKFLOW_PROTOCOL_VERSION_HEADER,
  WORKFLOW_URL_HEADER,
} from "./constants";
import {
  MOCK_QSTASH_SERVER_URL,
  MOCK_SERVER_URL,
  mockQStashServer,
  WORKFLOW_ENDPOINT,
} from "./test-utils";
import { FinishState } from "./integration.test";
import { getHeaders } from "./qstash/headers";
import { LazyCallStep, LazyFunctionStep, LazyWaitForEventStep } from "./context/steps";

describe("Workflow Requests", () => {
  test("should preserve WORKFLOW_LABEL_HEADER in recreateUserHeaders", () => {
    const headers = new Headers();
    headers.append("Upstash-Workflow-Other-Header", "value1");
    headers.append("My-Header", "value2");
    headers.append("upstash-label", "my-label");

    const newHeaders = recreateUserHeaders(headers as Headers);

    expect(newHeaders.get("Upstash-Workflow-Other-Header")).toBe(null);
    expect(newHeaders.get("My-Header")).toBe("value2");
    expect(newHeaders.get("upstash-label")).toBe("my-label");
  });

  test("should propagate label from trigger options to context and headers", async () => {
    const workflowRunId = nanoid();
    const initialPayload = nanoid();
    const token = "myToken";
    const label = "test-label";

    const context = new WorkflowContext({
      qstashClient: new Client({ baseUrl: MOCK_QSTASH_SERVER_URL, token }),
      workflowRunId: workflowRunId,
      initialPayload,
      headers: new Headers({ "upstash-label": label }) as Headers,
      steps: [],
      url: WORKFLOW_ENDPOINT,
      retries: 0,
      retryDelay: "1000 * retried",
      label,
    });

    expect(context.label).toBe(label);
    expect(context.headers.get("upstash-label")).toBe(label);

    await mockQStashServer({
      execute: async () => {
        const result = await triggerFirstInvocation({ workflowContext: context });
        expect(result.isOk()).toBeTrue();
      },
      responseFields: {
        body: [{ messageId: "msgId" }],
        status: 200,
      },
      receivesRequest: {
        method: "POST",
        url: `${MOCK_QSTASH_SERVER_URL}/v2/batch`,
        token,
        body: [
          expect.objectContaining({
            headers: expect.objectContaining({
              "upstash-label": label,
              "upstash-forward-upstash-label": label,
            }),
          }),
        ],
      },
    });
  });
  test("should send first invocation request", async () => {
    const workflowRunId = nanoid();
    const initialPayload = nanoid();
    const token = "myToken";

    const context = new WorkflowContext({
      qstashClient: new Client({ baseUrl: MOCK_QSTASH_SERVER_URL, token }),
      workflowRunId: workflowRunId,
      initialPayload,
      headers: new Headers({}) as Headers,
      steps: [],
      url: WORKFLOW_ENDPOINT,
      retries: 0,
      retryDelay: "1000 * retried",
    });

    await mockQStashServer({
      execute: async () => {
        const result = await triggerFirstInvocation({ workflowContext: context });
        expect(result.isOk()).toBeTrue();
      },
      responseFields: {
        body: [{ messageId: "msgId" }],
        status: 200,
      },
      receivesRequest: {
        method: "POST",
        url: `${MOCK_QSTASH_SERVER_URL}/v2/batch`,
        token,
        body: [
          {
            destination: WORKFLOW_ENDPOINT,
            headers: {
              "content-type": "application/json",
              "upstash-feature-set": "LazyFetch,InitialBody,WF_DetectTrigger,WF_TriggerOnConfig",
              "upstash-forward-upstash-workflow-sdk-version": "1",
              "upstash-method": "POST",
              "upstash-retries": "0",
              "upstash-retry-delay": "1000 * retried",
              "upstash-telemetry-runtime": expect.stringMatching(/bun@/),
              "upstash-telemetry-sdk": expect.stringMatching(/upstash-qstash-js@/),
              "upstash-workflow-init": "true",
              "upstash-workflow-runid": workflowRunId,
              "upstash-workflow-sdk-version": "1",
              "upstash-workflow-url": WORKFLOW_ENDPOINT,
            },
            body: initialPayload,
          },
        ],
      },
    });
  });

  describe("triggerRouteFunction", () => {
    test("should get step-finished when WorkflowAbort is thrown", async () => {
      const result = await triggerRouteFunction({
        onStep: () => {
          throw new WorkflowAbort("name");
        },
        onCleanup: async () => {
          await Promise.resolve();
        },
        onCancel: () => {
          throw new Error("Something went wrong!");
        },
      });
      expect(result.isOk()).toBeTrue();
      // @ts-expect-error value will be set since stepFinish isOk
      expect(result.value).toBe("step-finished");
    });

    test("should get workflow-finished when no error is thrown", async () => {
      const result = await triggerRouteFunction({
        onStep: async () => {
          await Promise.resolve();
        },
        onCleanup: async () => {
          await Promise.resolve();
        },
        onCancel: () => {
          throw new Error("Something went wrong!");
        },
      });
      expect(result.isOk()).toBeTrue();
      // @ts-expect-error value will be set since stepFinish isOk
      expect(result.value).toBe("workflow-finished");
    });

    test("should get Err if onStep throws error", async () => {
      const result = await triggerRouteFunction({
        onStep: () => {
          throw new Error("Something went wrong!");
        },
        onCleanup: async () => {
          await Promise.resolve();
        },
        onCancel: () => {
          throw new Error("Something went wrong!");
        },
      });
      expect(result.isErr()).toBeTrue();
    });

    test("should get Err if onCleanup throws error", async () => {
      const result = await triggerRouteFunction({
        onStep: async () => {
          await Promise.resolve();
        },
        onCleanup: () => {
          throw new Error("Something went wrong!");
        },
        onCancel: () => {
          throw new Error("Something went wrong!");
        },
      });
      expect(result.isErr()).toBeTrue();
    });
  });

  test("should call onCancel if context.cancel is called", async () => {
    const workflowRunId = nanoid();
    const token = "myToken";

    const context = new WorkflowContext({
      qstashClient: new Client({ baseUrl: MOCK_SERVER_URL, token }),
      workflowRunId: workflowRunId,
      initialPayload: undefined,
      headers: new Headers({}) as Headers,
      steps: [],
      url: WORKFLOW_ENDPOINT,
    });

    const finished = new FinishState();
    const result = await triggerRouteFunction({
      onStep: async () => {
        await context.cancel();
        await context.run("shouldn't call", () => {
          throw new Error("shouldn't call context.run");
        });
      },
      onCleanup: async () => {
        throw new Error("shouldn't call");
      },
      onCancel: async () => {
        finished.finish();
      },
    });
    finished.check();
    expect(result.isOk()).toBeTrue();
    // @ts-expect-error value will be set since result isOk
    expect(result.value).toBe("workflow-finished");
  });

  test("should fail workflow and return ok if WorkflowNonRetryableError is thrown", async () => {
    const result = await triggerRouteFunction({
      onStep: async () => {
        throw new WorkflowNonRetryableError("This is a non-retryable error");
      },
      onCleanup: async () => {
        throw new Error("shouldn't call");
      },
      onCancel: async () => {
        throw new Error("shouldn't call");
      },
    });
    expect(result.isOk()).toBeTrue();
    // @ts-expect-error value will be set since result isOk
    expect(result.value).toBeInstanceOf(WorkflowNonRetryableError);
  });

  test("should retry workflow and return ok if WorkflowRetryAfterError is thrown", async () => {
    const result = await triggerRouteFunction({
      onStep: async () => {
        throw new WorkflowRetryAfterError("This is a retry-after error", 5);
      },
      onCleanup: async () => {
        throw new Error("shouldn't call");
      },
      onCancel: async () => {
        throw new Error("shouldn't call");
      },
    });
    expect(result.isOk()).toBeTrue();
    // @ts-expect-error value will be set since result isOk
    expect(result.value).toBeInstanceOf(WorkflowRetryAfterError);
    // @ts-expect-error value will be set since result isOk
    expect(result.value.retryAfter).toBe(5);
  });

  test("should call onCancel if context.cancel is called inside context.run", async () => {
    const workflowRunId = nanoid();
    const token = "myToken";

    const context = new WorkflowContext({
      qstashClient: new Client({ baseUrl: MOCK_SERVER_URL, token }),
      workflowRunId: workflowRunId,
      initialPayload: undefined,
      headers: new Headers({}) as Headers,
      steps: [],
      url: WORKFLOW_ENDPOINT,
    });

    const finished = new FinishState();
    const result = await triggerRouteFunction({
      onStep: async () => {
        await context.run("should call cancel", async () => {
          await context.cancel();
        });
      },
      onCleanup: async () => {
        throw new Error("shouldn't call");
      },
      onCancel: async () => {
        finished.finish();
      },
    });
    finished.check();
    expect(result.isOk()).toBeTrue();
    // @ts-expect-error value will be set since result isOk
    expect(result.value).toBe("workflow-finished");
  });

  test("should call publishJSON in triggerWorkflowDelete", async () => {
    const workflowRunId = nanoid();
    const token = "myToken";

    const context = new WorkflowContext({
      qstashClient: new Client({ baseUrl: MOCK_SERVER_URL, token }),
      workflowRunId: workflowRunId,
      initialPayload: undefined,
      headers: new Headers({}) as Headers,
      steps: [],
      url: WORKFLOW_ENDPOINT,
    });

    const spy = spyOn(context.qstashClient.http, "request");
    await triggerWorkflowDelete(context, "hello world");
    expect(spy).toHaveBeenCalledTimes(1);
    expect(spy).toHaveBeenLastCalledWith({
      path: ["v2", "workflows", "runs", `${workflowRunId}?cancel=false`],
      body: '"hello world"',
      method: "DELETE",
      parseResponseAsJson: false,
    });
  });

  test("should remove workflow headers in recreateUserHeaders", () => {
    const headers = new Headers();
    headers.append("Upstash-Workflow-Other-Header", "value1");
    headers.append("My-Header", "value2");

    const newHeaders = recreateUserHeaders(headers as Headers);

    expect(newHeaders.get("Upstash-Workflow-Other-Header")).toBe(null);
    expect(newHeaders.get("My-Header")).toBe("value2");
  });

  describe("handleThirdPartyCallResult", () => {
    test("should POST third party call results in is-call-return case", async () => {
      // request parameters
      const thirdPartyCallResult = "third-party-call-result";
      const requestPayload = { status: 200, body: btoa(thirdPartyCallResult) };
      const stepName = "test step";
      const stepType: StepType = "Run";
      const workflowRunId = nanoid();

      // create client
      const token = nanoid();
      const client = new Client({ baseUrl: MOCK_QSTASH_SERVER_URL, token });

      // create the request which will be received by the serve method:
      const request = new Request(WORKFLOW_ENDPOINT, {
        method: "POST",
        body: JSON.stringify(requestPayload),
        headers: new Headers({
          "Upstash-Workflow-Callback": "true",
          "Upstash-Workflow-StepId": "3",
          "Upstash-Workflow-StepName": stepName,
          "Upstash-Workflow-StepType": stepType,
          "Upstash-Workflow-Concurrent": "1",
          "Upstash-Workflow-ContentType": "application/json",
          [WORKFLOW_ID_HEADER]: workflowRunId,
        }),
      });

      // create mock server and run the code
      await mockQStashServer({
        execute: async () => {
          const result = await handleThirdPartyCallResult({
            request,
            requestPayload: await request.text(),
            client,
            workflowUrl: WORKFLOW_ENDPOINT,
            failureUrl: WORKFLOW_ENDPOINT,
            retries: 2,
            retryDelay: "1000",
            telemetry: {
              framework: "some-platform",
              sdk: "some-sdk",
            },
          });
          expect(result.isOk()).toBeTrue();
          // @ts-expect-error value will be set since stepFinish isOk
          expect(result.value).toBe("is-call-return");
        },
        responseFields: {
          body: { messageId: "msgId" },
          status: 200,
        },
        receivesRequest: {
          method: "POST",
          url: `${MOCK_QSTASH_SERVER_URL}/v2/publish/${WORKFLOW_ENDPOINT}`,
          token,
          body: {
            stepId: 3,
            stepName: stepName,
            stepType: stepType,
            out: '{"status":200,"body":"third-party-call-result"}',
            concurrent: 1,
          },
          headers: {
            "upstash-retries": "2",
            "upstash-retry-delay": "1000",
            "upstash-failure-callback": WORKFLOW_ENDPOINT,
          },
        },
      });
    });

    test("should do nothing in call-will-retry case", async () => {
      // in this test, the SDK receives a request with "Upstash-Workflow-Callback": "true"
      // but the status is not OK, so we have to do nothing return `call-will-retry`

      // request parameters
      const thirdPartyCallResult = "third-party-call-result";

      // status set to 404 which should make QStash retry. workflow sdk should do nothing
      // in this case
      const requestPayload = {
        status: 404,
        body: btoa(thirdPartyCallResult),
        maxRetries: 3,
        retried: 1,
      };
      const stepName = "test step";
      const stepType: StepType = "Run";
      const workflowRunId = nanoid();

      // create client
      const token = "myToken";
      const client = new Client({ baseUrl: MOCK_QSTASH_SERVER_URL, token });

      // create the request which will be received by the serve method:
      const request = new Request(WORKFLOW_ENDPOINT, {
        method: "POST",
        body: JSON.stringify(requestPayload),
        headers: new Headers({
          "Upstash-Workflow-Callback": "true",
          "Upstash-Workflow-StepId": "3",
          "Upstash-Workflow-StepName": stepName,
          "Upstash-Workflow-StepType": stepType,
          "Upstash-Workflow-Concurrent": "1",
          "Upstash-Workflow-ContentType": "application/json",
          [WORKFLOW_ID_HEADER]: workflowRunId,
        }),
      });

      const spy = spyOn(client, "publishJSON");
      const result = await handleThirdPartyCallResult({
        request,
        requestPayload: await request.text(),
        client,
        workflowUrl: WORKFLOW_ENDPOINT,
        failureUrl: WORKFLOW_ENDPOINT,
        retries: 3,
        retryDelay: "1000",
        telemetry: {
          framework: "some-platform",
          sdk: "some-sdk",
        },
      });
      expect(result.isOk()).toBeTrue();
      // @ts-expect-error value will be set since stepFinish isOk
      expect(result.value).toBe("call-will-retry");
      expect(spy).toHaveBeenCalledTimes(0);
    });

    test("should do nothing in continue-workflow case", async () => {
      // payload is a list of steps
      const initialPayload = "my-payload";
      const requestPayload: Step[] = [
        {
          stepId: 1,
          stepName: "step name",
          stepType: "Run",
          concurrent: 1,
        },
      ];
      const workflowRunId = nanoid();

      // create client
      const token = "myToken";
      const client = new Client({ baseUrl: MOCK_SERVER_URL, token });

      // create the request which will be received by the serve method:
      const initialRequest = new Request(WORKFLOW_ENDPOINT, {
        method: "POST",
        body: initialPayload,
        headers: new Headers({}),
      });

      const workflowRequest = new Request(WORKFLOW_ENDPOINT, {
        method: "POST",
        body: JSON.stringify([initialPayload, requestPayload]),
        headers: new Headers({
          [WORKFLOW_INIT_HEADER]: "false",
          [WORKFLOW_ID_HEADER]: workflowRunId,
          [WORKFLOW_URL_HEADER]: WORKFLOW_ENDPOINT,
          [`Upstash-Forward-${WORKFLOW_PROTOCOL_VERSION_HEADER}`]: WORKFLOW_PROTOCOL_VERSION,
        }),
      });

      const spy = spyOn(client, "publishJSON");
      const initialResult = await handleThirdPartyCallResult({
        request: initialRequest,
        requestPayload: await initialRequest.text(),
        client,
        workflowUrl: WORKFLOW_ENDPOINT,
        failureUrl: WORKFLOW_ENDPOINT,
        retries: 5,
        retryDelay: "1000",
        telemetry: {
          framework: "some-platform",
          sdk: "some-sdk",
        },
      });
      expect(initialResult.isOk()).toBeTrue();
      // @ts-expect-error value will be set since stepFinish isOk
      expect(initialResult.value).toBe("continue-workflow");
      expect(spy).toHaveBeenCalledTimes(0);

      // second call
      const result = await handleThirdPartyCallResult({
        request: workflowRequest,
        requestPayload: await workflowRequest.text(),
        client,
        workflowUrl: WORKFLOW_ENDPOINT,
        failureUrl: WORKFLOW_ENDPOINT,
        retries: 0,
        telemetry: {
          framework: "some-platform",
          sdk: "some-sdk",
        },
      });
      expect(result.isOk()).toBeTrue();
      // @ts-expect-error value will be set since stepFinish isOk
      expect(result.value).toBe("continue-workflow");
      expect(spy).toHaveBeenCalledTimes(0);
    });
  });

  describe("getHeaders", () => {
    const workflowRunId = nanoid();
    test("should create headers without step passed", () => {
      const { headers } = getHeaders({
        initHeaderValue: "true",
        workflowConfig: {
          workflowRunId,
          workflowUrl: WORKFLOW_ENDPOINT,
          flowControl: {
            key: "initial-key",
            parallelism: 2,
          },
        },
        userHeaders: new Headers() as Headers,
      });
      expect(headers).toEqual({
        [WORKFLOW_INIT_HEADER]: "true",
        [WORKFLOW_ID_HEADER]: workflowRunId,
        [WORKFLOW_URL_HEADER]: WORKFLOW_ENDPOINT,
        [WORKFLOW_FEATURE_HEADER]: "LazyFetch,InitialBody,WF_DetectTrigger",
        [WORKFLOW_PROTOCOL_VERSION_HEADER]: WORKFLOW_PROTOCOL_VERSION,
        [`Upstash-Forward-${WORKFLOW_PROTOCOL_VERSION_HEADER}`]: WORKFLOW_PROTOCOL_VERSION,
        "content-type": "application/json",
        "Upstash-Flow-Control-Key": "initial-key",
        "Upstash-Flow-Control-Value": "parallelism=2",
      });
    });

    test("should create headers with a result step", async () => {
      const stepId = 3;
      const stepName = "some step";
      const mockContext = new WorkflowContext({
        qstashClient: new Client({ baseUrl: MOCK_SERVER_URL, token: "myToken" }),
        workflowRunId: "test-run-id",
        headers: new Headers() as Headers,
        steps: [],
        url: WORKFLOW_ENDPOINT,
        initialPayload: undefined,
      });

      const lazyStep = new LazyFunctionStep(mockContext, stepName, () => {});
      const { headers } = getHeaders({
        initHeaderValue: "false",
        workflowConfig: {
          workflowRunId,
          workflowUrl: WORKFLOW_ENDPOINT,
          flowControl: {
            key: "step-key",
            ratePerSecond: 3,
          },
        },
        stepInfo: {
          step: await lazyStep.getResultStep(1, stepId),
          lazyStep,
        },
        userHeaders: new Headers() as Headers,
      });

      expect(headers).toEqual({
        [WORKFLOW_INIT_HEADER]: "false",
        [WORKFLOW_ID_HEADER]: workflowRunId,
        [WORKFLOW_URL_HEADER]: WORKFLOW_ENDPOINT,
        [WORKFLOW_FEATURE_HEADER]: "LazyFetch,InitialBody,WF_DetectTrigger",
        [WORKFLOW_PROTOCOL_VERSION_HEADER]: WORKFLOW_PROTOCOL_VERSION,
        [`Upstash-Forward-${WORKFLOW_PROTOCOL_VERSION_HEADER}`]: WORKFLOW_PROTOCOL_VERSION,
        "content-type": "application/json",
        "Upstash-Flow-Control-Key": "step-key",
        "Upstash-Flow-Control-Value": "rate=3",
      });
    });

    test("should create headers with a call step", async () => {
      const stepId = 3;
      const stepName = "some step";
      const callUrl = "https://www.some-call-endpoint.com/api";
      const callMethod = "GET";
      const callHeaders = {
        "my-custom-header": "my-custom-header-value",
      };
      const callBody = undefined;

      const mockContext = new WorkflowContext({
        qstashClient: new Client({ baseUrl: MOCK_SERVER_URL, token: "myToken" }),
        workflowRunId,
        headers: new Headers() as Headers,
        steps: [],
        url: WORKFLOW_ENDPOINT,
        initialPayload: undefined,
        flowControl: {
          key: "regular-flow-key",
          rate: 3,
          parallelism: 4,
          period: "1m",
        },
      });
      const lazyStep = new LazyCallStep(
        mockContext,
        stepName,
        callUrl,
        callMethod,
        callBody,
        callHeaders,
        0,
        undefined,
        undefined,
        {
          key: "call-flow-key",
          rate: 5,
          parallelism: 6,
          period: 30,
        },
        true
      );
      const { headers } = lazyStep.getHeaders({
        context: mockContext,
        invokeCount: 3,
        step: await lazyStep.getResultStep(1, stepId),
      });
      expect(headers).toEqual({
        [WORKFLOW_INIT_HEADER]: "false",
        [WORKFLOW_ID_HEADER]: workflowRunId,
        [WORKFLOW_URL_HEADER]: WORKFLOW_ENDPOINT,
        [WORKFLOW_FEATURE_HEADER]: "WF_NoDelete,InitialBody",
        [WORKFLOW_PROTOCOL_VERSION_HEADER]: WORKFLOW_PROTOCOL_VERSION,
        "Upstash-Callback-Forward-Upstash-Workflow-Invoke-Count": "3",
        "Upstash-Forward-Upstash-Workflow-Invoke-Count": "3",
        "Upstash-Callback-Feature-Set": "LazyFetch,InitialBody,WF_DetectTrigger",
        "Upstash-Retries": "0",
        "Upstash-Callback": WORKFLOW_ENDPOINT,
        "Upstash-Callback-Forward-Upstash-Workflow-Callback": "true",
        "Upstash-Callback-Forward-Upstash-Workflow-Concurrent": "1",
        "Upstash-Callback-Forward-Upstash-Workflow-ContentType": "application/json",
        "Upstash-Callback-Forward-Upstash-Workflow-StepId": stepId.toString(),
        "Upstash-Callback-Forward-Upstash-Workflow-StepName": stepName,
        "Upstash-Callback-Forward-Upstash-Workflow-StepType": "Call",
        "Upstash-Callback-Workflow-CallType": "fromCallback",
        "Upstash-Callback-Workflow-RunId": workflowRunId,
        "Upstash-Callback-Workflow-Init": "false",
        "Upstash-Callback-Workflow-Url": WORKFLOW_ENDPOINT,
        "Upstash-Forward-my-custom-header": "my-custom-header-value",
        "Upstash-Workflow-CallType": "toCallback",
        "content-type": "application/json",
        // flow control:
        "Upstash-Callback-Flow-Control-Key": "regular-flow-key",
        "Upstash-Callback-Flow-Control-Value": "parallelism=4, rate=3, period=1m",
        "Upstash-Flow-Control-Key": "call-flow-key",
        "Upstash-Flow-Control-Value": "parallelism=6, rate=5, period=30s",
      });
    });

    test("should include failure header", () => {
      const failureUrl = "https://my-failure-endpoint.com";
      const { headers } = getHeaders({
        initHeaderValue: "true",
        workflowConfig: {
          workflowRunId,
          workflowUrl: WORKFLOW_ENDPOINT,
          failureUrl,
          flowControl: {
            key: "failure-key",
            parallelism: 2,
          },
          retries: 6,
          retryDelay: "1000",
        },
        userHeaders: new Headers() as Headers,
      });
      expect(headers).toEqual({
        [WORKFLOW_INIT_HEADER]: "true",
        [WORKFLOW_ID_HEADER]: workflowRunId,
        [WORKFLOW_URL_HEADER]: WORKFLOW_ENDPOINT,
        [WORKFLOW_FEATURE_HEADER]: "LazyFetch,InitialBody,WF_DetectTrigger",
        "Upstash-Failure-Callback-Feature-Set": "LazyFetch,InitialBody,WF_DetectTrigger",
        [WORKFLOW_PROTOCOL_VERSION_HEADER]: WORKFLOW_PROTOCOL_VERSION,
        [`Upstash-Forward-${WORKFLOW_PROTOCOL_VERSION_HEADER}`]: WORKFLOW_PROTOCOL_VERSION,
        [`Upstash-Failure-Callback-Forward-${WORKFLOW_FAILURE_HEADER}`]: "true",
        "Upstash-Failure-Callback-Forward-Upstash-Workflow-Failure-Callback": "true",
        "Upstash-Failure-Callback-Workflow-Calltype": "failureCall",
        "Upstash-Failure-Callback-Workflow-Init": "false",
        "Upstash-Failure-Callback-Workflow-Runid": workflowRunId,
        "Upstash-Failure-Callback-Workflow-Url": "https://requestcatcher.com/api",
        "Upstash-Failure-Callback": failureUrl,
        "content-type": "application/json",
        "Upstash-Failure-Callback-Flow-Control-Key": "failure-key",
        "Upstash-Failure-Callback-Flow-Control-Value": "parallelism=2",
        "Upstash-Flow-Control-Key": "failure-key",
        "Upstash-Flow-Control-Value": "parallelism=2",
        "Upstash-Failure-Callback-Retries": "6",
        "Upstash-Failure-Callback-Retry-Delay": "1000",
        "Upstash-Retries": "6",
        "Upstash-Retry-Delay": "1000",
      });
    });

    test("should return timeout headers for wait step", async () => {
      const context = new WorkflowContext({
        headers: new Headers() as Headers,
        initialPayload: undefined,
        qstashClient: new Client({ baseUrl: MOCK_SERVER_URL, token: "token" }),
        steps: [],
        url: WORKFLOW_ENDPOINT,
        workflowRunId,
        flowControl: {
          key: "wait-key",
          parallelism: 2,
        },
      });
      const lazyStep = new LazyWaitForEventStep(
        context,
        "waiting-step-name",
        "wait event id",
        "20s"
      );

      const step = await lazyStep.getResultStep(1, 1);
      const { headers } = lazyStep.getHeaders({
        context,
        step,
        invokeCount: 0,
      });
      const body = lazyStep.getBody({
        context,
        headers,
        invokeCount: 0,
        step,
      });
      expect(headers).toEqual({
        "Upstash-Workflow-Init": "false",
        "Upstash-Workflow-RunId": workflowRunId,
        "Upstash-Workflow-Url": WORKFLOW_ENDPOINT,
        [WORKFLOW_PROTOCOL_VERSION_HEADER]: WORKFLOW_PROTOCOL_VERSION,
        [WORKFLOW_FEATURE_HEADER]: "LazyFetch,InitialBody,WF_DetectTrigger",
        "Upstash-Forward-Upstash-Workflow-Sdk-Version": "1",
        "Upstash-Workflow-CallType": "step",
        "content-type": "application/json",
        "Upstash-Flow-Control-Key": "wait-key",
        "Upstash-Flow-Control-Value": "parallelism=2",
      });
      expect(typeof body).toBe("string");
      expect(JSON.parse(body)).toEqual({
        url: "https://requestcatcher.com/api",
        timeout: "20s",
        timeoutUrl: "https://requestcatcher.com/api",
        timeoutHeaders: {
          "Upstash-Workflow-Init": ["false"],
          "Upstash-Workflow-RunId": [workflowRunId],
          "Upstash-Workflow-Url": [WORKFLOW_ENDPOINT],
          [WORKFLOW_FEATURE_HEADER]: ["LazyFetch,InitialBody,WF_DetectTrigger"],
          [WORKFLOW_PROTOCOL_VERSION_HEADER]: [WORKFLOW_PROTOCOL_VERSION],
          "Upstash-Forward-Upstash-Workflow-Sdk-Version": ["1"],
          "content-type": ["application/json"],
          "Upstash-Flow-Control-Key": ["wait-key"],
          "Upstash-Flow-Control-Value": ["parallelism=2"],
          "Upstash-Workflow-CallType": ["step"],
          "Upstash-Workflow-Runid": [workflowRunId],
        },
        step: { stepId: 1, stepType: "Wait", stepName: "waiting-step-name", concurrent: 1 },
      });
    });
  });

  describe("should omit some errors", () => {
    const qstashClient = new Client({
      token: process.env.QSTASH_TOKEN!,
    });

    const workflowClient = new WorkflowClient({ token: process.env.QSTASH_TOKEN! });

    afterAll(async () => {
      await workflowClient.cancel({ urlStartingWith: WORKFLOW_ENDPOINT });
    });

    test(
      "should omit the error if the triggerWorkflowDelete fails with workflow run doesn't exist",
      async () => {
        const workflowRunId = `wfr-${nanoid()}`;
        const context = new WorkflowContext({
          qstashClient,
          workflowRunId: workflowRunId,
          initialPayload: undefined,
          headers: new Headers({}) as Headers,
          steps: [],
          url: WORKFLOW_ENDPOINT,
        });

        await triggerFirstInvocation({ workflowContext: context });

        const firstDelete = await triggerWorkflowDelete(context, "hello world");
        expect(firstDelete).toEqual(undefined);
      },
      {
        timeout: 10000,
      }
    );

    test(
      "should omit if triggerRouteFunction gets can't publish to canceled workflow error",
      async () => {
        const workflowRunId = `wfr-${nanoid()}`;
        const context = new WorkflowContext({
          qstashClient,
          workflowRunId: workflowRunId,
          initialPayload: undefined,
          headers: new Headers({}) as Headers,
          steps: [],
          url: WORKFLOW_ENDPOINT,
        });

        await triggerFirstInvocation({
          workflowContext: context,
          useJSONContent: false,
        });

        await workflowClient.cancel({ ids: [workflowRunId] });

        const result = await triggerRouteFunction({
          onStep: async () => {
            await context.sleep("sleeping", 10);
          },
          onCleanup: async () => {
            throw new Error("shouldn't come here.");
          },
          onCancel: async () => {
            throw new Error("shouldn't come here.");
          },
        });

        expect(result.isOk()).toBeTrue();
        // @ts-expect-error value will be set since stepFinish isOk
        expect(result.value).toBe("workflow-was-finished");
      },
      {
        timeout: 10000,
      }
    );

    test(
      "should omit if triggerRouteFunction (with parallel steps) gets can't publish to canceled workflow error",
      async () => {
        const workflowRunId = `wfr-${nanoid()}`;
        const context = new WorkflowContext({
          qstashClient,
          workflowRunId: workflowRunId,
          initialPayload: undefined,
          headers: new Headers({}) as Headers,
          steps: [],
          url: WORKFLOW_ENDPOINT,
        });

        await triggerFirstInvocation({
          workflowContext: context,
          useJSONContent: false,
        });

        await workflowClient.cancel({ ids: [workflowRunId] });

        const result = await triggerRouteFunction({
          onStep: async () => {
            await Promise.all([context.sleep("sleeping", 10), context.sleep("sleeping", 10)]);
          },
          onCleanup: async () => {
            throw new Error("shouldn't come here.");
          },
          onCancel: async () => {
            throw new Error("shouldn't come here.");
          },
        });

        expect(result.isOk()).toBeTrue();
        // @ts-expect-error value will be set since stepFinish isOk
        expect(result.value).toBe("workflow-was-finished");
      },
      {
        timeout: 10000,
      }
    );

    test(
      "should omit if triggerRouteFunction (with partial parallel step execution) gets can't publish to canceled workflow error",
      async () => {
        const workflowRunId = `wfr-${nanoid()}`;
        const context = new WorkflowContext({
          qstashClient,
          workflowRunId: workflowRunId,
          initialPayload: undefined,
          headers: new Headers({}) as Headers,
          steps: [
            {
              stepId: 0,
              concurrent: 1,
              stepName: "init",
              stepType: "Initial",
              targetStep: 1,
            },
            {
              stepId: 0,
              concurrent: 2,
              stepName: "sleeping",
              stepType: "SleepFor",
              targetStep: 1,
            },
          ],
          url: WORKFLOW_ENDPOINT,
        });

        await triggerFirstInvocation({ workflowContext: context, useJSONContent: false });

        await workflowClient.cancel({ ids: [workflowRunId] });

        const result = await triggerRouteFunction({
          onStep: async () => {
            await Promise.all([context.sleep("sleeping", 10), context.sleep("sleeping", 10)]);
          },
          onCleanup: async () => {
            throw new Error("shouldn't come here.");
          },
          onCancel: async () => {
            throw new Error("shouldn't come here.");
          },
        });

        expect(result.isOk()).toBeTrue();
        // @ts-expect-error value will be set since stepFinish isOk
        expect(result.value).toBe("workflow-was-finished");
      },
      {
        timeout: 10000,
      }
    );

    test(
      "should omit the error if the workflow is created with the same id",
      async () => {
        const workflowRunId = `wfr-${nanoid()}`;
        const context = new WorkflowContext({
          qstashClient,
          workflowRunId: workflowRunId,
          initialPayload: undefined,
          headers: new Headers({}) as Headers,
          steps: [],
          url: WORKFLOW_ENDPOINT,
        });

        const resultOne = await triggerFirstInvocation({
          workflowContext: context,
          useJSONContent: false,
        });
        expect(resultOne.isOk()).toBeTrue();
        // @ts-expect-error value will exist because of isOk
        expect(resultOne.value).toBe("success");

        const noRetryContext = new WorkflowContext({
          qstashClient,
          workflowRunId: workflowRunId,
          initialPayload: undefined,
          headers: new Headers({}) as Headers,
          steps: [],
          url: WORKFLOW_ENDPOINT,
          retries: 0,
        });
        const resultTwo = await triggerFirstInvocation({
          workflowContext: noRetryContext,
          useJSONContent: false,
        });
        expect(resultTwo.isOk()).toBeTrue();
        // @ts-expect-error value will exist because of isOk
        expect(resultTwo.value).toBe("workflow-run-already-exists");

<<<<<<< HEAD
        const deleteResult = await triggerWorkflowDelete(context, "result");
=======
        expect(spy).toHaveBeenCalledTimes(2);
        expect(spy).toHaveBeenLastCalledWith("WARN", "SUBMIT_FIRST_INVOCATION", {
          message: `Workflow run ${workflowRunId} already exists. A new one isn't created.`,
          headers: {
            "Upstash-Workflow-Init": "true",
            "Upstash-Workflow-RunId": workflowRunId,
            "Upstash-Workflow-Url": WORKFLOW_ENDPOINT,
            "Upstash-Feature-Set": "LazyFetch,InitialBody,WF_DetectTrigger,WF_TriggerOnConfig",
            [WORKFLOW_PROTOCOL_VERSION_HEADER]: WORKFLOW_PROTOCOL_VERSION,
            "Upstash-Forward-Upstash-Workflow-Sdk-Version": "1",
            "Upstash-Retries": "0",
            "content-type": "application/json",
          },
          requestPayload: undefined,
          url: WORKFLOW_ENDPOINT,
          messageId: expect.any(String),
        });

        const deleteResult = await triggerWorkflowDelete(context, debug);
>>>>>>> 6f43f6cf
        expect(deleteResult).toEqual(undefined);

        const deleteResultSecond = await triggerWorkflowDelete(noRetryContext, "result");
        expect(deleteResultSecond).toEqual(undefined);
      },
      {
        timeout: 10000,
      }
    );
  });
});<|MERGE_RESOLUTION|>--- conflicted
+++ resolved
@@ -1020,30 +1020,7 @@
         expect(resultTwo.isOk()).toBeTrue();
         // @ts-expect-error value will exist because of isOk
         expect(resultTwo.value).toBe("workflow-run-already-exists");
-
-<<<<<<< HEAD
         const deleteResult = await triggerWorkflowDelete(context, "result");
-=======
-        expect(spy).toHaveBeenCalledTimes(2);
-        expect(spy).toHaveBeenLastCalledWith("WARN", "SUBMIT_FIRST_INVOCATION", {
-          message: `Workflow run ${workflowRunId} already exists. A new one isn't created.`,
-          headers: {
-            "Upstash-Workflow-Init": "true",
-            "Upstash-Workflow-RunId": workflowRunId,
-            "Upstash-Workflow-Url": WORKFLOW_ENDPOINT,
-            "Upstash-Feature-Set": "LazyFetch,InitialBody,WF_DetectTrigger,WF_TriggerOnConfig",
-            [WORKFLOW_PROTOCOL_VERSION_HEADER]: WORKFLOW_PROTOCOL_VERSION,
-            "Upstash-Forward-Upstash-Workflow-Sdk-Version": "1",
-            "Upstash-Retries": "0",
-            "content-type": "application/json",
-          },
-          requestPayload: undefined,
-          url: WORKFLOW_ENDPOINT,
-          messageId: expect.any(String),
-        });
-
-        const deleteResult = await triggerWorkflowDelete(context, debug);
->>>>>>> 6f43f6cf
         expect(deleteResult).toEqual(undefined);
 
         const deleteResultSecond = await triggerWorkflowDelete(noRetryContext, "result");
