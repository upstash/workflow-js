--- conflicted
+++ resolved
@@ -293,7 +293,6 @@
   header: Record<string, string[]>;
 };
 
-<<<<<<< HEAD
 /**
  * Valid duration string formats
  * @example "30s" // 30 seconds
@@ -311,7 +310,4 @@
    * @default "24h"
    */
   timeout?: number | Duration;
-}
-=======
-export type Duration = `${bigint}s` | `${bigint}m` | `${bigint}h` | `${bigint}d`;
->>>>>>> f1aa7248
+}