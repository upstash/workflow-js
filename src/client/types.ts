--- conflicted
+++ resolved
@@ -53,10 +53,6 @@
    * headers
    */
   headers: Record<string, string[]>;
-  /**
-   * retries
-   */
-  retries: number;
 };
 
 type CallUrlGroup = {
@@ -173,9 +169,6 @@
       steps: {
         messageId: string;
         state: "STEP_PROGRESS" | "STEP_RETRY" | "STEP_FAILED" | "STEP_CANCELED";
-<<<<<<< HEAD
-        retries: number;
-=======
         /**
          * retries
          */
@@ -189,7 +182,6 @@
           status: number;
           time: number;
         }[];
->>>>>>> 6612d539
       }[];
       /**
        * Log which belongs to the next step
