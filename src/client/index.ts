--- conflicted
+++ resolved
@@ -4,12 +4,8 @@
 import { getWorkflowRunId } from "../utils";
 import { triggerFirstInvocation } from "../workflow-requests";
 import { WorkflowContext } from "../context";
-<<<<<<< HEAD
-import { WorkflowRunLog, WorkflowRunLogs } from "./types";
 import { DLQ } from "./dlq";
-=======
 import { TriggerOptions, WorkflowRunLog, WorkflowRunLogs } from "./types";
->>>>>>> 6612d539
 
 type ClientConfig = ConstructorParameters<typeof QStashClient>[0];
 
