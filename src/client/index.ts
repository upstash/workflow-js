import { NotifyResponse, Waiter } from "../types";
import { Client as QStashClient } from "@upstash/qstash";
<<<<<<< HEAD
import { makeCancelRequest, makeGetWaitersRequest, makeNotifyRequest } from "./utils";
=======
import { makeGetWaitersRequest, makeNotifyRequest } from "./utils";
import { getWorkflowRunId } from "../utils";
import { triggerFirstInvocation } from "../workflow-requests";
import { WorkflowContext } from "../context";
import { DEFAULT_RETRIES } from "../constants";
>>>>>>> 794532a2

type ClientConfig = ConstructorParameters<typeof QStashClient>[0];

/**
 * Workflow client for canceling & notifying workflows and getting waiters of an
 * event.
 *
 * ```ts
 * import { Client } from "@upstash/workflow";
 * const client = new Client({ token: "<QSTASH_TOKEN>" })
 * ```
 */
export class Client {
  private client: QStashClient;

  constructor(clientConfig: ClientConfig) {
    if (!clientConfig.token) {
      console.warn("[Upstash Workflow] url or the token is not set. client will not work.");
    }
    this.client = new QStashClient(clientConfig);
  }

  /**
   * Cancel an ongoing workflow
   *
   * Returns true if workflow is canceled succesfully. Otherwise, throws error.
   *
   * ```ts
   * import { Client } from "@upstash/workflow";
   *
   * const client = new Client({ token: "<QSTASH_TOKEN>" })
   * await client.cancel({ workflowRunId: "<WORKFLOW_RUN_ID>" })
   * ```
   *
   * @param workflowRunId run id of the workflow to delete
   * @returns true if workflow is succesfully deleted. Otherwise throws QStashError
   */
  public async cancel({ workflowRunId }: { workflowRunId: string }) {
    return await makeCancelRequest(this.client.http, workflowRunId);
  }

  /**
   * Notify a workflow run waiting for an event
   *
   * ```ts
   * import { Client } from "@upstash/workflow";
   *
   * const client = new Client({ token: "<QSTASH_TOKEN>" })
   * await client.notify({
   *   eventId: "my-event-id",
   *   eventData: "my-data" // data passed to the workflow run
   * });
   * ```
   *
   * @param eventId event id to notify
   * @param eventData data to provide to the workflow
   */
  public async notify({
    eventId,
    eventData,
  }: {
    eventId: string;
    eventData?: unknown;
  }): Promise<NotifyResponse[]> {
    return await makeNotifyRequest(this.client.http, eventId, eventData);
  }

  /**
   * Check waiters of an event
   *
   * ```ts
   * import { Client } from "@upstash/workflow";
   *
   * const client = new Client({ token: "<QSTASH_TOKEN>" })
   * const result = await client.getWaiters({
   *   eventId: "my-event-id"
   * })
   * ```
   *
   * @param eventId event id to check
   */
  public async getWaiters({ eventId }: { eventId: string }): Promise<Required<Waiter>[]> {
    return await makeGetWaitersRequest(this.client.http, eventId);
  }

  /**
   * Trigger new workflow run and returns the workflow run id
   *
   * ```ts
   * const { workflowRunId } await client.trigger({
   *   url: "https://workflow-endpoint.com",
   *   body: "hello there!", // optional body
   *   headers: { ... }, // optional headers
   *   workflowRunId: "my-workflow", // optional workflow run id
   *   retries: 3 // optional retries in the initial request
   * })
   *
   * console.log(workflowRunId)
   * // wfr_my-workflow
   * ```
   *
   * @param url URL of the workflow
   * @param body body to start the workflow with
   * @param headers headers to use in the request
   * @param workflowRunId optional workflow run id to use. mind that
   *   you should pass different workflow run ids for different runs.
   *   The final workflowRunId will be `wfr_${workflowRunId}`, in
   *   other words: the workflow run id you pass will be prefixed
   *   with `wfr_`.
   * @param retries retry to use in the initial request. in the rest of
   *   the workflow, `retries` option of the `serve` will be used.
   * @returns workflow run id
   */
  public async trigger({
    url,
    body,
    headers,
    workflowRunId,
    retries,
  }: {
    url: string;
    body?: unknown;
    headers?: Record<string, string>;
    workflowRunId?: string;
    retries?: number;
  }): Promise<{ workflowRunId: string }> {
    const finalWorkflowRunId = getWorkflowRunId(workflowRunId);
    const context = new WorkflowContext({
      qstashClient: this.client,
      // @ts-expect-error headers type mismatch
      headers: new Headers(headers ?? {}),
      initialPayload: body,
      steps: [],
      url,
      workflowRunId: finalWorkflowRunId,
    });
    const result = await triggerFirstInvocation(context, retries ?? DEFAULT_RETRIES);
    if (result.isOk()) {
      return { workflowRunId: finalWorkflowRunId };
    } else {
      throw result.error;
    }
  }
}<|MERGE_RESOLUTION|>--- conflicted
+++ resolved
@@ -1,14 +1,10 @@
 import { NotifyResponse, Waiter } from "../types";
 import { Client as QStashClient } from "@upstash/qstash";
-<<<<<<< HEAD
 import { makeCancelRequest, makeGetWaitersRequest, makeNotifyRequest } from "./utils";
-=======
-import { makeGetWaitersRequest, makeNotifyRequest } from "./utils";
 import { getWorkflowRunId } from "../utils";
 import { triggerFirstInvocation } from "../workflow-requests";
 import { WorkflowContext } from "../context";
 import { DEFAULT_RETRIES } from "../constants";
->>>>>>> 794532a2
 
 type ClientConfig = ConstructorParameters<typeof QStashClient>[0];
 
