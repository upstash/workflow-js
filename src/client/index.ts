--- conflicted
+++ resolved
@@ -1,6 +1,6 @@
 import { NotifyResponse, Waiter } from "../types";
 import { Client as QStashClient } from "@upstash/qstash";
-import { makeCancelRequest, makeGetWaitersRequest, makeNotifyRequest } from "./utils";
+import { makeGetWaitersRequest, makeNotifyRequest } from "./utils";
 import { getWorkflowRunId } from "../utils";
 import { triggerFirstInvocation } from "../workflow-requests";
 import { WorkflowContext } from "../context";
@@ -30,16 +30,14 @@
   /**
    * Cancel an ongoing workflow
    *
-<<<<<<< HEAD
    * Returns true if workflow is canceled succesfully. Otherwise, throws error.
-=======
+   *
    * There are multiple ways you can cancel workflows:
    * - pass one or more workflow run ids to cancel them
    * - pass a workflow url to cancel all runs starting with this url
    * - cancel all pending or active workflow runs
    *
    * ### Cancel a set of workflow runs
->>>>>>> 29378412
    *
    * ```ts
    * // cancel a single workflow
@@ -80,10 +78,6 @@
    *   if `ids` or `urlStartingWith` parameters are set.
    * @returns true if workflow is succesfully deleted. Otherwise throws QStashError
    */
-<<<<<<< HEAD
-  public async cancel({ workflowRunId }: { workflowRunId: string }) {
-    return await makeCancelRequest(this.client.http, workflowRunId);
-=======
   public async cancel({
     ids,
     urlStartingWith,
@@ -116,7 +110,6 @@
     });
 
     return result;
->>>>>>> 29378412
   }
 
   /**
