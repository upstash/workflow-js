--- conflicted
+++ resolved
@@ -1,7 +1,6 @@
 import type {
   CallResponse,
   CallSettings,
-  InvokeStepResponse,
   LazyInvokeStepParams,
   NotifyStepResponse,
   Telemetry,
@@ -318,20 +317,22 @@
     stepName: string,
     settings: CallSettings<TBody>
   ): Promise<CallResponse<TResult>>;
+  public async call<
+    TResult extends { workflowRunId: string } = { workflowRunId: string },
+    TBody = unknown,
+  >(
+    stepName: string,
+    settings: LazyInvokeStepParams<TBody, unknown>
+  ): Promise<CallResponse<TResult>>;
   public async call<TResult = unknown, TBody = unknown>(
     stepName: string,
-    settings: LazyInvokeStepParams<TBody, TResult>
-  ): Promise<CallResponse<{ workflowRunId: string }>>;
-  public async call<TResult = unknown, TBody = unknown>(
-    stepName: string,
     settings: CallSettings<TBody> | LazyInvokeStepParams<TBody, TResult>
-  ): Promise<CallResponse<TResult>> {
-<<<<<<< HEAD
-    let callStep: LazyCallStep<CallResponse<string> | string>;
+  ): Promise<CallResponse<TResult | { workflowRunId: string }>> {
+    let callStep: LazyCallStep<TResult | { workflowRunId: string }>;
     if ("workflow" in settings) {
       const url = getNewUrlFromWorkflowId(this.url, settings.workflow.workflowId!);
 
-      callStep = new LazyCallStep<CallResponse<string> | string>(
+      callStep = new LazyCallStep<{ workflowRunId: string }>(
         stepName,
         url,
         "POST",
@@ -352,69 +353,19 @@
         flowControl,
       } = settings;
 
-      callStep = new LazyCallStep<CallResponse<string> | string>(
-=======
-    const {
-      url,
-      method = "GET",
-      body: requestBody,
-      headers = {},
-      retries = 0,
-      timeout,
-      flowControl,
-    } = settings;
-
-    return await this.addStep(
-      new LazyCallStep<TResult>(
->>>>>>> cc8402ee
+      callStep = new LazyCallStep<TResult>(
         stepName,
         url,
         method,
-        requestBody,
+        body,
         headers,
         retries,
         timeout,
         flowControl
-<<<<<<< HEAD
       );
     }
 
-    const result = await this.addStep(callStep);
-
-    // <for backwards compatibity>
-    // if you transition to upstash/workflow from upstash/qstash,
-    // the out field in the steps will be the body of the response.
-    // we need to handle them explicitly here
-    if (typeof result === "string") {
-      try {
-        const body = JSON.parse(result);
-        return {
-          status: 200,
-          header: {},
-          body,
-        };
-      } catch {
-        return {
-          status: 200,
-          header: {},
-          body: result as TResult,
-        };
-      }
-    }
-    // </for backwards compatibity>
-
-    try {
-      return {
-        ...result,
-        body: JSON.parse(result.body as string),
-      };
-    } catch {
-      return result as CallResponse<TResult>;
-    }
-=======
-      )
-    );
->>>>>>> cc8402ee
+    return await this.addStep(callStep);
   }
 
   /**
@@ -497,18 +448,8 @@
   public async invoke<TInitialPayload, TResult>(
     stepName: string,
     settings: LazyInvokeStepParams<TInitialPayload, TResult>
-<<<<<<< HEAD
-  ): Promise<InvokeStepResponse<TResult>> {
-    const result = await this.addStep(new LazyInvokeStep(stepName, settings));
-
-    return {
-      ...result,
-      body: (result.body ? JSON.parse(result.body as string) : undefined) as TResult,
-    };
-=======
   ) {
     return await this.addStep(new LazyInvokeStep(stepName, settings));
->>>>>>> cc8402ee
   }
 
   /**
