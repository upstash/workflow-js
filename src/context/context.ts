<<<<<<< HEAD
import type { CallResponse, WaitStepResponse, WorkflowClient } from "../types";
=======
import type { NotifyStepResponse, WaitStepResponse, WorkflowClient } from "../types";
>>>>>>> 51b16058
import { type StepFunction, type Step } from "../types";
import { AutoExecutor } from "./auto-executor";
import type { BaseLazyStep } from "./steps";
import {
  LazyCallStep,
  LazyFunctionStep,
  LazyNotifyStep,
  LazySleepStep,
  LazySleepUntilStep,
  LazyWaitForEventStep,
} from "./steps";
import type { HTTPMethods } from "@upstash/qstash";
import type { WorkflowLogger } from "../logger";
import { DEFAULT_RETRIES } from "../constants";

/**
 * Upstash Workflow context
 *
 * See the docs for fields and methods https://upstash.com/docs/qstash/workflows/basics/context
 */
export class WorkflowContext<TInitialPayload = unknown> {
  protected readonly executor: AutoExecutor;
  protected readonly steps: Step[];

  /**
   * QStash client of the workflow
   *
   * Can be overwritten by passing `qstashClient` parameter in `serve`:
   *
   * ```ts
   * import { Client } from "@upstash/qstash"
   *
   * export const POST = serve(
   *   async (context) => {
   *     ...
   *   },
   *   {
   *     qstashClient: new Client({...})
   *   }
   * )
   * ```
   */
  public readonly qstashClient: WorkflowClient;
  /**
   * Run id of the workflow
   */
  public readonly workflowRunId: string;
  /**
   * URL of the workflow
   *
   * Can be overwritten by passing a `url` parameter in `serve`:
   *
   * ```ts
   * export const POST = serve(
   *   async (context) => {
   *     ...
   *   },
   *   {
   *     url: "new-url-value"
   *   }
   * )
   * ```
   */
  public readonly url: string;
  /**
   * URL to call in case of workflow failure with QStash failure callback
   *
   * https://upstash.com/docs/qstash/features/callbacks#what-is-a-failure-callback
   *
   * Can be overwritten by passing a `failureUrl` parameter in `serve`:
   *
   * ```ts
   * export const POST = serve(
   *   async (context) => {
   *     ...
   *   },
   *   {
   *     failureUrl: "new-url-value"
   *   }
   * )
   * ```
   */
  public readonly failureUrl?: string;
  /**
   * Payload of the request which started the workflow.
   *
   * To specify its type, you can define `serve` as follows:
   *
   * ```ts
   * // set requestPayload type to MyPayload:
   * export const POST = serve<MyPayload>(
   *   async (context) => {
   *     ...
   *   }
   * )
   * ```
   *
   * By default, `serve` tries to apply `JSON.parse` to the request payload.
   * If your payload is encoded in a format other than JSON, you can utilize
   * the `initialPayloadParser` parameter:
   *
   * ```ts
   * export const POST = serve<MyPayload>(
   *   async (context) => {
   *     ...
   *   },
   *   {
   *     initialPayloadParser: (initialPayload) => {return doSomething(initialPayload)}
   *   }
   * )
   * ```
   */
  public readonly requestPayload: TInitialPayload;
  /**
   * headers of the initial request
   */
  public readonly headers: Headers;
  /**
   * initial payload as a raw string
   */
  public readonly rawInitialPayload: string;
  /**
   * Map of environment variables and their values.
   *
   * Can be set using the `env` option of serve:
   *
   * ```ts
   * export const POST = serve<MyPayload>(
   *   async (context) => {
   *     const key = context.env["API_KEY"];
   *   },
   *   {
   *     env: {
   *       "API_KEY": "*****";
   *     }
   *   }
   * )
   * ```
   *
   * Default value is set to `process.env`.
   */
  public readonly env: Record<string, string | undefined>;
  /**
   * Number of retries
   */
  public readonly retries: number;

  constructor({
    qstashClient,
    workflowRunId,
    headers,
    steps,
    url,
    failureUrl,
    debug,
    initialPayload,
    rawInitialPayload,
    env,
    retries,
  }: {
    qstashClient: WorkflowClient;
    workflowRunId: string;
    headers: Headers;
    steps: Step[];
    url: string;
    failureUrl?: string;
    debug?: WorkflowLogger;
    initialPayload: TInitialPayload;
    rawInitialPayload?: string; // optional for tests
    env?: Record<string, string | undefined>;
    retries?: number;
  }) {
    this.qstashClient = qstashClient;
    this.workflowRunId = workflowRunId;
    this.steps = steps;
    this.url = url;
    this.failureUrl = failureUrl;
    this.headers = headers;
    this.requestPayload = initialPayload;
    this.rawInitialPayload = rawInitialPayload ?? JSON.stringify(this.requestPayload);
    this.env = env ?? {};
    this.retries = retries ?? DEFAULT_RETRIES;

    this.executor = new AutoExecutor(this, this.steps, debug);
  }

  /**
   * Executes a workflow step
   *
   * ```typescript
   * const result = await context.run("step 1", () => {
   *   return "result"
   * })
   * ```
   *
   * Can also be called in parallel and the steps will be executed
   * simulatenously:
   *
   * ```typescript
   * const [result1, result2] = await Promise.all([
   *   context.run("step 1", () => {
   *     return "result1"
   *   })
   *   context.run("step 2", async () => {
   *     return await fetchResults()
   *   })
   * ])
   * ```
   *
   * @param stepName name of the step
   * @param stepFunction step function to be executed
   * @returns result of the step function
   */
  public async run<TResult>(
    stepName: string,
    stepFunction: StepFunction<TResult>
  ): Promise<TResult> {
    const wrappedStepFunction = (() =>
      this.executor.wrapStep(stepName, stepFunction)) as StepFunction<TResult>;
    return this.addStep<TResult>(new LazyFunctionStep(stepName, wrappedStepFunction));
  }

  /**
   * Stops the execution for the duration provided.
   *
   * @param stepName
   * @param duration sleep duration in seconds
   * @returns undefined
   */
  public async sleep(stepName: string, duration: number): Promise<void> {
    await this.addStep(new LazySleepStep(stepName, duration));
  }

  /**
   * Stops the execution until the date time provided.
   *
   * @param stepName
   * @param datetime time to sleep until. Can be provided as a number (in unix seconds),
   *   as a Date object or a string (passed to `new Date(datetimeString)`)
   * @returns undefined
   */
  public async sleepUntil(stepName: string, datetime: Date | string | number): Promise<void> {
    let time: number;
    if (typeof datetime === "number") {
      time = datetime;
    } else {
      datetime = typeof datetime === "string" ? new Date(datetime) : datetime;
      // get unix seconds
      // eslint-disable-next-line @typescript-eslint/no-magic-numbers
      time = Math.round(datetime.getTime() / 1000);
    }
    await this.addStep(new LazySleepUntilStep(stepName, time));
  }

  /**
   * Makes a third party call through QStash in order to make a
   * network call without consuming any runtime.
   *
   * ```ts
   * const postResult = await context.call<string>(
   *   "post call step",
   *   `https://www.some-endpoint.com/api`,
   *   "POST",
   *   "my-payload"
   * );
   * ```
   *
   * tries to parse the result of the request as JSON. If it's
   * not a JSON which can be parsed, simply returns the response
   * body as it is.
   *
   * @param stepName
   * @param url url to call
   * @param method call method
   * @param body call body
   * @param headers call headers
   * @returns call result (parsed as JSON if possible)
   */
  // eslint-disable-next-line @typescript-eslint/no-unnecessary-type-parameters
  public async call(
    stepName: string,
    callSettings: {
      url: string;
      method?: HTTPMethods;
      body?: unknown;
      headers?: Record<string, string>;
    }
  ) {
    const { url, method = "GET", body, headers = {} } = callSettings;

    const result = await this.addStep(
      new LazyCallStep<CallResponse>(stepName, url, method, body, headers)
    );
    return result;
  }

  /**
   * Makes the workflow run wait until a notify request is sent or until the
   * timeout ends
   *
   * ```ts
   * const { eventData, timeout } = await context.waitForEvent(
   *   "wait for event step",
   *   "my-event-id",
   *   100 // timeout after 100 seconds
   * );
   * ```
   *
   * To notify a waiting workflow run, you can use the notify method:
   *
   * ```ts
   * import { Client } from "@upstash/workflow";
   *
   * const client = new Client({ token: });
   *
   * await client.notify({
   *   eventId: "my-event-id",
   *   eventData: "eventData"
   * })
   * ```
   *
   * @param stepName
   * @param eventId event id to wake up the waiting workflow run
   * @param timeout timeout duration in seconds
   * @returns wait response as `{ timeout: boolean, eventData: unknown }`.
   *   timeout is true if the wait times out, if notified it is false. eventData
   *   is the value passed to `client.notify`.
   */
  public async waitForEvent(
    stepName: string,
    eventId: string,
    timeout: number
  ): Promise<WaitStepResponse> {
    const result = await this.addStep(
      new LazyWaitForEventStep(
        stepName,
        eventId,
        typeof timeout === "string" ? timeout : `${timeout}s`
      )
    );

    try {
      return {
        ...result,
        eventData: JSON.parse(result.eventData as string),
      };
    } catch {
      return result;
    }
  }

  public async notify(
    stepName: string,
    eventId: string,
    eventData: unknown
  ): Promise<NotifyStepResponse> {
    const result = await this.addStep(
      new LazyNotifyStep(stepName, eventId, eventData, this.qstashClient.http)
    );

    try {
      return {
        ...result,
        eventData: JSON.parse(result.eventData as string),
      };
    } catch {
      return result;
    }
  }

  /**
   * Adds steps to the executor. Needed so that it can be overwritten in
   * DisabledWorkflowContext.
   */
  protected async addStep<TResult = unknown>(step: BaseLazyStep<TResult>) {
    return await this.executor.addStep(step);
  }
}<|MERGE_RESOLUTION|>--- conflicted
+++ resolved
@@ -1,8 +1,4 @@
-<<<<<<< HEAD
-import type { CallResponse, WaitStepResponse, WorkflowClient } from "../types";
-=======
-import type { NotifyStepResponse, WaitStepResponse, WorkflowClient } from "../types";
->>>>>>> 51b16058
+import type { CallResponse, NotifyStepResponse, WaitStepResponse, WorkflowClient } from "../types";
 import { type StepFunction, type Step } from "../types";
 import { AutoExecutor } from "./auto-executor";
 import type { BaseLazyStep } from "./steps";
@@ -294,9 +290,17 @@
     const { url, method = "GET", body, headers = {} } = callSettings;
 
     const result = await this.addStep(
-      new LazyCallStep<CallResponse>(stepName, url, method, body, headers)
+      new LazyCallStep<CallResponse>(stepName, url, method, body, headers ?? {})
     );
-    return result;
+
+    try {
+      return {
+        ...result,
+        body: JSON.parse(result.body as string),
+      };
+    } catch {
+      return result;
+    }
   }
 
   /**
