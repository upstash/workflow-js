--- conflicted
+++ resolved
@@ -261,15 +261,10 @@
    * network call without consuming any runtime.
    *
    * ```ts
-<<<<<<< HEAD
-   * const postResult = await context.call("post call step", {
-   *     url: "https://www.some-endpoint.com/api",
-=======
    * const { status, body } = await context.call<string>(
    *   "post call step",
    *   {
-   *     url: `https://www.some-endpoint.com/api`,
->>>>>>> 794532a2
+   *     url: "https://www.some-endpoint.com/api",
    *     method: "POST",
    *     body: "my-payload"
    *   }
@@ -282,11 +277,7 @@
    *
    * @param stepName
    * @param url url to call
-<<<<<<< HEAD
-   * @param method call method. "GET" by default
-=======
    * @param method call method. "GET" by default.
->>>>>>> 794532a2
    * @param body call body
    * @param headers call headers
    * @param retries number of call retries. 0 by default
