/* eslint-disable @typescript-eslint/no-magic-numbers */
import { describe, test, expect } from "bun:test";
import { MOCK_QSTASH_SERVER_URL, mockQStashServer, WORKFLOW_ENDPOINT } from "../test-utils";
import { WorkflowContext } from "./context";
import { Client } from "@upstash/qstash";
import { nanoid } from "../utils";
import { WorkflowAbort, WorkflowError } from "../error";
import {
  WORKFLOW_ID_HEADER,
  WORKFLOW_INIT_HEADER,
  WORKFLOW_PROTOCOL_VERSION,
  WORKFLOW_PROTOCOL_VERSION_HEADER,
  WORKFLOW_URL_HEADER,
} from "../constants";
import { upstash } from "@upstash/qstash";

describe("context tests", () => {
  const token = nanoid();
  const qstashClient = new Client({ baseUrl: MOCK_QSTASH_SERVER_URL, token });
  test("should raise when there are nested steps (with run)", () => {
    const context = new WorkflowContext({
      qstashClient,
      initialPayload: "my-payload",
      steps: [],
      url: WORKFLOW_ENDPOINT,
      headers: new Headers() as Headers,
      workflowRunId: "wfr-id",
    });

    const throws = async () => {
      await context.run("outer step", async () => {
        await context.run("inner step", () => {
          return "result";
        });
      });
    };
    expect(throws).toThrow(
      new WorkflowError(
        "A step can not be run inside another step. Tried to run 'inner step' inside 'outer step'"
      )
    );
  });

  test("should raise when there are nested steps (with sleep)", () => {
    const context = new WorkflowContext({
      qstashClient,
      initialPayload: "my-payload",
      steps: [],
      url: WORKFLOW_ENDPOINT,
      headers: new Headers() as Headers,
      workflowRunId: "wfr-id",
    });

    const throws = async () => {
      await context.run("outer step", async () => {
        await context.sleep("inner sleep", 2);
      });
    };
    expect(throws).toThrow(
      new WorkflowError(
        "A step can not be run inside another step. Tried to run 'inner sleep' inside 'outer step'"
      )
    );
  });

  test("should raise when there are nested steps (with sleepUntil)", () => {
    const context = new WorkflowContext({
      qstashClient,
      initialPayload: "my-payload",
      steps: [],
      url: WORKFLOW_ENDPOINT,
      headers: new Headers() as Headers,
      workflowRunId: "wfr-id",
    });

    const throws = async () => {
      await context.run("outer step", async () => {
        await context.sleepUntil("inner sleepUntil", 2);
      });
    };
    expect(throws).toThrow(
      new WorkflowError(
        "A step can not be run inside another step. Tried to run 'inner sleepUntil' inside 'outer step'"
      )
    );
  });

  test("should raise when there are nested steps (with call)", () => {
    const context = new WorkflowContext({
      qstashClient,
      initialPayload: "my-payload",
      steps: [],
      url: WORKFLOW_ENDPOINT,
      headers: new Headers() as Headers,
      workflowRunId: "wfr-id",
    });

    const throws = async () => {
      await context.run("outer step", async () => {
        await context.call("inner call", { url: "https://some-url.com" });
      });
    };
    expect(throws).toThrow(
      new WorkflowError(
        "A step can not be run inside another step. Tried to run 'inner call' inside 'outer step'"
      )
    );
  });

  test("should not raise when there are no nested steps", async () => {
    const context = new WorkflowContext({
      qstashClient,
      initialPayload: "my-payload",
      steps: [],
      url: WORKFLOW_ENDPOINT,
      headers: new Headers() as Headers,
      workflowRunId: "wfr-id",
      retries: 2,
      invokeCount: 5,
    });

    await mockQStashServer({
      execute: () => {
        const throws = () =>
          context.run("my-step", () => {
            return "my-result";
          });
        expect(throws).toThrowError("Aborting workflow after executing step 'my-step'.");
      },
      responseFields: {
        status: 200,
        body: "msgId",
      },
      receivesRequest: {
        method: "POST",
        url: `${MOCK_QSTASH_SERVER_URL}/v2/batch`,
        token,
        body: [
          {
            body: '{"stepId":1,"stepName":"my-step","stepType":"Run","out":"\\"my-result\\"","concurrent":1}',
            destination: WORKFLOW_ENDPOINT,
            headers: {
              "upstash-workflow-sdk-version": "1",
              "content-type": "application/json",
              "upstash-feature-set": "LazyFetch,InitialBody",
              "upstash-forward-upstash-workflow-sdk-version": "1",
              "upstash-forward-upstash-workflow-invoke-count": "5",
              "upstash-method": "POST",
              "upstash-retries": "2",
              "upstash-workflow-init": "false",
              "upstash-workflow-runid": "wfr-id",
              "upstash-workflow-url": WORKFLOW_ENDPOINT,
            },
          },
        ],
      },
    });
  });

  describe("wait for event step", () => {
    test("should send request to wait endpoint if there is a wait for event step", async () => {
      const context = new WorkflowContext({
        qstashClient,
        initialPayload: "my-payload",
        steps: [],
        url: WORKFLOW_ENDPOINT,
        headers: new Headers() as Headers,
        workflowRunId: "wfr-id",
        invokeCount: 5,
      });

      const eventId = "my-event-id";
      await mockQStashServer({
        execute: () => {
          const throws = () => context.waitForEvent("my-step", eventId);
          expect(throws).toThrowError("Aborting workflow after executing step 'my-step'.");
        },
        responseFields: {
          status: 200,
          body: "msgId",
        },
        receivesRequest: {
          method: "POST",
          url: `${MOCK_QSTASH_SERVER_URL}/v2/wait/${eventId}`,
          token,
          body: {
            step: {
              concurrent: 1,
              stepId: 1,
              stepName: "my-step",
              stepType: "Wait",
            },
            timeout: "7d", // default timeout
            timeoutHeaders: {
              "content-type": ["application/json"],
              "Upstash-Feature-Set": ["LazyFetch,InitialBody"],
              [`Upstash-Forward-${WORKFLOW_PROTOCOL_VERSION_HEADER}`]: ["1"],
              [WORKFLOW_PROTOCOL_VERSION_HEADER]: [WORKFLOW_PROTOCOL_VERSION],
              "Upstash-Workflow-CallType": ["step"],
              [WORKFLOW_INIT_HEADER]: ["false"],
              [WORKFLOW_ID_HEADER]: ["wfr-id"],
              "Upstash-Workflow-Runid": ["wfr-id"],
              [WORKFLOW_URL_HEADER]: [WORKFLOW_ENDPOINT],
              "Upstash-Forward-Upstash-Workflow-Invoke-Count": ["5"],
            },
            timeoutUrl: WORKFLOW_ENDPOINT,
            url: WORKFLOW_ENDPOINT,
          },
        },
      });
    });

    test("should send request to batch endpoint if there is a parallel wait for event step", async () => {
      const context = new WorkflowContext({
        qstashClient,
        initialPayload: "my-payload",
        steps: [],
        url: WORKFLOW_ENDPOINT,
        headers: new Headers() as Headers,
        workflowRunId: "wfr-id",
        invokeCount: 1,
      });

      const eventId = "my-event-id";
      await mockQStashServer({
        execute: () => {
          const throws = () =>
            Promise.all([
              context.waitForEvent("my-wait-step", eventId, { timeout: 20 }),
              context.run("my-run-step", () => "foo"),
            ]);
          expect(throws).toThrowError("Aborting workflow after executing step 'my-wait-step'.");
        },
        responseFields: {
          status: 200,
          body: "msgId",
        },
        receivesRequest: {
          method: "POST",
          url: `${MOCK_QSTASH_SERVER_URL}/v2/batch`,
          token,
          body: [
            {
              body: '{"stepId":0,"stepName":"my-wait-step","stepType":"Wait","waitEventId":"my-event-id","timeout":"20s","concurrent":2,"targetStep":1}',
              destination: WORKFLOW_ENDPOINT,
              headers: {
                "upstash-workflow-sdk-version": "1",
                "content-type": "application/json",
                "upstash-feature-set": "LazyFetch,InitialBody",
                "upstash-forward-upstash-workflow-sdk-version": "1",
                "upstash-forward-upstash-workflow-invoke-count": "1",
                "upstash-method": "POST",
                "upstash-workflow-init": "false",
                "upstash-workflow-runid": "wfr-id",
                "upstash-workflow-url": WORKFLOW_ENDPOINT,
              },
            },
            {
              body: '{"stepId":0,"stepName":"my-run-step","stepType":"Run","concurrent":2,"targetStep":2}',
              destination: WORKFLOW_ENDPOINT,
              headers: {
                "upstash-workflow-sdk-version": "1",
                "content-type": "application/json",
                "upstash-feature-set": "LazyFetch,InitialBody",
                "upstash-forward-upstash-workflow-sdk-version": "1",
                "upstash-forward-upstash-workflow-invoke-count": "1",
                "upstash-method": "POST",
                "upstash-workflow-init": "false",
                "upstash-workflow-runid": "wfr-id",
                "upstash-workflow-url": WORKFLOW_ENDPOINT,
              },
            },
          ],
        },
      });
    });
  });

  describe("steps", () => {
    const url = "https://some-website.com";
    const body = "request-body";
    test("should send correct headers for context.call", async () => {
      const retries = 10;
      const context = new WorkflowContext({
        qstashClient,
        initialPayload: "my-payload",
        steps: [],
        url: WORKFLOW_ENDPOINT,
        headers: new Headers() as Headers,
        workflowRunId: "wfr-id",
        invokeCount: 7,
      });
      await mockQStashServer({
        execute: () => {
          const throws = () =>
            context.call("my-step", {
              url,
              body,
              headers: {
                "my-header": "my-value",
                "content-type": "application/x-www-form-urlencoded",
              },
              method: "PATCH",
              retries: retries,
              timeout: 30,
            });
          expect(throws).toThrowError("Aborting workflow after executing step 'my-step'.");
        },
        responseFields: {
          status: 200,
          body: "msgId",
        },
        receivesRequest: {
          method: "POST",
          url: `${MOCK_QSTASH_SERVER_URL}/v2/batch`,
          token,
          body: [
            {
              body: '"request-body"',
              destination: url,
              headers: {
                "upstash-workflow-sdk-version": "1",
                "content-type": "application/x-www-form-urlencoded",
                "upstash-forward-content-type": "application/x-www-form-urlencoded",
                "upstash-callback": WORKFLOW_ENDPOINT,
                "upstash-callback-feature-set": "LazyFetch,InitialBody",
                "upstash-callback-forward-upstash-workflow-callback": "true",
                "upstash-callback-forward-upstash-workflow-concurrent": "1",
                "upstash-callback-forward-upstash-workflow-contenttype":
                  "application/x-www-form-urlencoded",
                "upstash-callback-forward-upstash-workflow-invoke-count": "7",
<<<<<<< HEAD
                "upstash-callback-forward-upstash-workflow-sdk-version": WORKFLOW_PROTOCOL_VERSION,
=======
                "upstash-forward-upstash-workflow-invoke-count": "7",
>>>>>>> ad2eafc0
                "upstash-callback-forward-upstash-workflow-stepid": "1",
                "upstash-callback-forward-upstash-workflow-stepname": "my-step",
                "upstash-callback-forward-upstash-workflow-steptype": "Call",
                "upstash-callback-workflow-calltype": "fromCallback",
                "upstash-callback-workflow-init": "false",
                "upstash-callback-workflow-runid": "wfr-id",
                "upstash-callback-workflow-url": WORKFLOW_ENDPOINT,
                "upstash-feature-set": "WF_NoDelete,InitialBody",
                "upstash-forward-my-header": "my-value",
                "upstash-method": "PATCH",
                "upstash-retries": retries.toString(),
                "upstash-workflow-calltype": "toCallback",
                "upstash-workflow-init": "false",
                "upstash-workflow-runid": "wfr-id",
                "upstash-workflow-url": WORKFLOW_ENDPOINT,
                "upstash-timeout": "30",
              },
            },
          ],
        },
      });
    });

    test("should send correct headers for context.call with default retry", async () => {
      const context = new WorkflowContext({
        qstashClient,
        initialPayload: "my-payload",
        steps: [],
        url: WORKFLOW_ENDPOINT,
        headers: new Headers() as Headers,
        workflowRunId: "wfr-id",
      });
      await mockQStashServer({
        execute: () => {
          const throws = () =>
            context.call("my-step", {
              url,
              body,
              headers: { "my-header": "my-value" },
              method: "PATCH",
            });
          expect(throws).toThrowError("Aborting workflow after executing step 'my-step'.");
        },
        responseFields: {
          status: 200,
          body: "msgId",
        },
        receivesRequest: {
          method: "POST",
          url: `${MOCK_QSTASH_SERVER_URL}/v2/batch`,
          token,
          body: [
            {
              body: '"request-body"',
              destination: url,
              headers: {
                "upstash-workflow-sdk-version": "1",
                "content-type": "application/json",
                "upstash-callback": WORKFLOW_ENDPOINT,
                "upstash-callback-feature-set": "LazyFetch,InitialBody",
                "upstash-callback-forward-upstash-workflow-callback": "true",
                "upstash-callback-forward-upstash-workflow-concurrent": "1",
                "upstash-callback-forward-upstash-workflow-contenttype": "application/json",
<<<<<<< HEAD
                "upstash-callback-forward-upstash-workflow-invoke-count": "0",
                "upstash-callback-forward-upstash-workflow-sdk-version": WORKFLOW_PROTOCOL_VERSION,
=======
>>>>>>> ad2eafc0
                "upstash-callback-forward-upstash-workflow-stepid": "1",
                "upstash-callback-forward-upstash-workflow-stepname": "my-step",
                "upstash-callback-forward-upstash-workflow-steptype": "Call",
                "upstash-callback-workflow-calltype": "fromCallback",
                "upstash-callback-workflow-init": "false",
                "upstash-callback-workflow-runid": "wfr-id",
                "upstash-callback-workflow-url": WORKFLOW_ENDPOINT,
                "upstash-feature-set": "WF_NoDelete,InitialBody",
                "upstash-forward-my-header": "my-value",
                "upstash-method": "PATCH",
                "upstash-retries": "0",
                "upstash-workflow-calltype": "toCallback",
                "upstash-workflow-init": "false",
                "upstash-workflow-runid": "wfr-id",
                "upstash-workflow-url": WORKFLOW_ENDPOINT,
              },
            },
          ],
        },
      });
    });
  });

  test("cancel should throw abort with cleanup: true", async () => {
    const context = new WorkflowContext({
      qstashClient,
      initialPayload: "my-payload",
      steps: [],
      url: WORKFLOW_ENDPOINT,
      headers: new Headers() as Headers,
      workflowRunId: "wfr-id",
    });
    try {
      await context.cancel();
    } catch (error) {
      expect(error instanceof WorkflowAbort).toBeTrue();
      const _error = error as WorkflowAbort;
      expect(_error.stepName).toBe("cancel");
      expect(_error.name).toBe("WorkflowAbort");
      expect(_error.cancelWorkflow).toBeTrue();
      return;
    }
    throw new Error("Test error: context.cancel should have thrown abort error.");
  });

  describe("context.api steps", () => {
    test("should throw if provider isn't provdided", async () => {
      const context = new WorkflowContext({
        qstashClient,
        initialPayload: "my-payload",
        steps: [],
        url: WORKFLOW_ENDPOINT,
        headers: new Headers() as Headers,
        workflowRunId: "wfr-id",
        retries: 2,
      });

      await mockQStashServer({
        execute: () => {
          const throws = () =>
            // @ts-expect-error checking private method
            context.api.callApi("call step", {
              api: {
                name: "llm",
              },
            });
          expect(throws).toThrowError("A Provider must be provided.");
        },
        responseFields: {
          status: 200,
          body: "msgId",
        },
        receivesRequest: false,
      });
    });

    test("should throw if provider is upstash", async () => {
      const context = new WorkflowContext({
        qstashClient,
        initialPayload: "my-payload",
        steps: [],
        url: WORKFLOW_ENDPOINT,
        headers: new Headers() as Headers,
        workflowRunId: "wfr-id",
        retries: 2,
      });

      await mockQStashServer({
        execute: () => {
          const throws = () =>
            // @ts-expect-error checking private method
            context.api.callApi("call step", {
              api: {
                name: "llm",
                provider: upstash(),
              },
            });
          expect(throws).toThrowError("Upstash provider isn't supported.");
        },
        responseFields: {
          status: 200,
          body: "msgId",
        },
        receivesRequest: false,
      });
    });

    test("should work with openai provider", async () => {
      const context = new WorkflowContext({
        qstashClient,
        initialPayload: "my-payload",
        steps: [],
        url: WORKFLOW_ENDPOINT,
        headers: new Headers() as Headers,
        workflowRunId: "wfr-id",
        retries: 2,
      });

      const openAIToken = `hello-there`;
      const stepName = "call step";
      const timeout = "10s";
      await mockQStashServer({
        execute: () => {
          const throws = () =>
            context.api.openai.call(stepName, {
              token: openAIToken,
              operation: "chat.completions.create",
              timeout,
              body: {
                model: "gpt-4o",
                messages: [
                  {
                    role: "system",
                    content: "Assistant says hello!",
                  },
                  { role: "user", content: "User shouts there!" },
                ],
              },
            });
          expect(throws).toThrowError(
            "This is an Upstash Workflow error thrown after a step executes"
          );
        },
        responseFields: {
          status: 200,
          body: "msgId",
        },
        receivesRequest: {
          method: "POST",
          url: `${MOCK_QSTASH_SERVER_URL}/v2/batch`,
          token,
          body: [
            {
              body: '{"model":"gpt-4o","messages":[{"role":"system","content":"Assistant says hello!"},{"role":"user","content":"User shouts there!"}]}',
              destination: "https://api.openai.com/v1/chat/completions",
              headers: {
                "upstash-workflow-sdk-version": "1",
                "upstash-timeout": timeout,
                "content-type": "application/json",
                "upstash-callback": WORKFLOW_ENDPOINT,
                "upstash-callback-feature-set": "LazyFetch,InitialBody",
                "upstash-callback-forward-upstash-workflow-callback": "true",
                "upstash-callback-forward-upstash-workflow-concurrent": "1",
                "upstash-callback-forward-upstash-workflow-contenttype": "application/json",
<<<<<<< HEAD
                "upstash-callback-forward-upstash-workflow-invoke-count": "0",
                "upstash-callback-forward-upstash-workflow-sdk-version": WORKFLOW_PROTOCOL_VERSION,
=======
>>>>>>> ad2eafc0
                "upstash-callback-forward-upstash-workflow-stepid": "1",
                "upstash-callback-forward-upstash-workflow-stepname": stepName,
                "upstash-callback-forward-upstash-workflow-steptype": "Call",
                "upstash-callback-retries": "2",
                "upstash-callback-workflow-calltype": "fromCallback",
                "upstash-callback-workflow-init": "false",
                "upstash-callback-workflow-runid": "wfr-id",
                "upstash-callback-workflow-url": WORKFLOW_ENDPOINT,
                "upstash-feature-set": "WF_NoDelete,InitialBody",
                "upstash-forward-authorization": `Bearer ${openAIToken}`,
                "upstash-forward-content-type": "application/json",
                "upstash-method": "POST",
                "upstash-retries": "0",
                "upstash-workflow-calltype": "toCallback",
                "upstash-workflow-init": "false",
                "upstash-workflow-runid": "wfr-id",
                "upstash-workflow-url": WORKFLOW_ENDPOINT,
              },
            },
          ],
        },
      });
    });

    test("should work with custom openai compatible provider", async () => {
      const context = new WorkflowContext({
        qstashClient,
        initialPayload: "my-payload",
        steps: [],
        url: WORKFLOW_ENDPOINT,
        headers: new Headers() as Headers,
        workflowRunId: "wfr-id",
        retries: 2,
        invokeCount: 5,
      });

      const openAIToken = `hello-there`;
      const stepName = "call step";
      const timeout = "10s";
      await mockQStashServer({
        execute: () => {
          const throws = () =>
            context.api.openai.call(stepName, {
              token: openAIToken,
              operation: "chat.completions.create",
              baseURL: "https://api.deepseek.com",
              timeout,
              body: {
                model: "gpt-4o",
                messages: [
                  {
                    role: "system",
                    content: "Assistant says hello!",
                  },
                  { role: "user", content: "User shouts there!" },
                ],
              },
            });
          expect(throws).toThrowError(
            "This is an Upstash Workflow error thrown after a step executes"
          );
        },
        responseFields: {
          status: 200,
          body: "msgId",
        },
        receivesRequest: {
          method: "POST",
          url: `${MOCK_QSTASH_SERVER_URL}/v2/batch`,
          token,
          body: [
            {
              body: '{"model":"gpt-4o","messages":[{"role":"system","content":"Assistant says hello!"},{"role":"user","content":"User shouts there!"}]}',
              destination: "https://api.deepseek.com/v1/chat/completions",
              headers: {
                "upstash-workflow-sdk-version": "1",
                "upstash-timeout": timeout,
                "content-type": "application/json",
                "upstash-callback": WORKFLOW_ENDPOINT,
                "upstash-callback-feature-set": "LazyFetch,InitialBody",
                "upstash-callback-forward-upstash-workflow-callback": "true",
                "upstash-callback-forward-upstash-workflow-concurrent": "1",
                "upstash-callback-forward-upstash-workflow-contenttype": "application/json",
<<<<<<< HEAD
                "upstash-callback-forward-upstash-workflow-invoke-count": "0",
                "upstash-callback-forward-upstash-workflow-sdk-version": WORKFLOW_PROTOCOL_VERSION,
=======
                "upstash-callback-forward-upstash-workflow-invoke-count": "5",
                "upstash-forward-upstash-workflow-invoke-count": "5",
>>>>>>> ad2eafc0
                "upstash-callback-forward-upstash-workflow-stepid": "1",
                "upstash-callback-forward-upstash-workflow-stepname": stepName,
                "upstash-callback-forward-upstash-workflow-steptype": "Call",
                "upstash-callback-retries": "2",
                "upstash-callback-workflow-calltype": "fromCallback",
                "upstash-callback-workflow-init": "false",
                "upstash-callback-workflow-runid": "wfr-id",
                "upstash-callback-workflow-url": WORKFLOW_ENDPOINT,
                "upstash-feature-set": "WF_NoDelete,InitialBody",
                "upstash-forward-authorization": `Bearer ${openAIToken}`,
                "upstash-forward-content-type": "application/json",
                "upstash-method": "POST",
                "upstash-retries": "0",
                "upstash-workflow-calltype": "toCallback",
                "upstash-workflow-init": "false",
                "upstash-workflow-runid": "wfr-id",
                "upstash-workflow-url": WORKFLOW_ENDPOINT,
              },
            },
          ],
        },
      });
    });

    test("should work with resend provider", async () => {
      const context = new WorkflowContext({
        qstashClient,
        initialPayload: "my-payload",
        steps: [],
        url: WORKFLOW_ENDPOINT,
        headers: new Headers() as Headers,
        workflowRunId: "wfr-id",
        retries: 2,
      });

      const resendToken = `hello-there`;
      const stepName = "call step";
      const timeout = "10s";
      await mockQStashServer({
        execute: () => {
          const throws = () =>
            context.api.resend.call(stepName, {
              timeout,
              token: resendToken,
              body: {
                from: "Acme <onboarding@resend.dev>",
                to: ["delivered@resend.dev"],
                subject: "Hello World",
                html: "<p>It works!</p>",
              },
              headers: {
                "content-type": "application/json",
              },
            });
          expect(throws).toThrowError(
            "This is an Upstash Workflow error thrown after a step executes"
          );
        },
        responseFields: {
          status: 200,
          body: "msgId",
        },
        receivesRequest: {
          method: "POST",
          url: `${MOCK_QSTASH_SERVER_URL}/v2/batch`,
          token,
          body: [
            {
              body: '{"from":"Acme <onboarding@resend.dev>","to":["delivered@resend.dev"],"subject":"Hello World","html":"<p>It works!</p>"}',
              destination: "https://api.resend.com/emails",
              headers: {
                "upstash-workflow-sdk-version": "1",
                "upstash-timeout": timeout,
                "content-type": "application/json",
                "upstash-callback": WORKFLOW_ENDPOINT,
                "upstash-callback-feature-set": "LazyFetch,InitialBody",
                "upstash-callback-forward-upstash-workflow-callback": "true",
                "upstash-callback-forward-upstash-workflow-concurrent": "1",
                "upstash-callback-forward-upstash-workflow-contenttype": "application/json",
<<<<<<< HEAD
                "upstash-callback-forward-upstash-workflow-invoke-count": "0",
                "upstash-callback-forward-upstash-workflow-sdk-version": WORKFLOW_PROTOCOL_VERSION,
=======
>>>>>>> ad2eafc0
                "upstash-callback-forward-upstash-workflow-stepid": "1",
                "upstash-callback-forward-upstash-workflow-stepname": stepName,
                "upstash-callback-forward-upstash-workflow-steptype": "Call",
                "upstash-callback-retries": "2",
                "upstash-callback-workflow-calltype": "fromCallback",
                "upstash-callback-workflow-init": "false",
                "upstash-callback-workflow-runid": "wfr-id",
                "upstash-callback-workflow-url": WORKFLOW_ENDPOINT,
                "upstash-feature-set": "WF_NoDelete,InitialBody",
                "upstash-forward-authorization": `Bearer ${resendToken}`,
                "upstash-forward-content-type": "application/json",
                "upstash-method": "POST",
                "upstash-retries": "0",
                "upstash-workflow-calltype": "toCallback",
                "upstash-workflow-init": "false",
                "upstash-workflow-runid": "wfr-id",
                "upstash-workflow-url": WORKFLOW_ENDPOINT,
              },
            },
          ],
        },
      });
    });

    test("should override method and add headers if passed", async () => {
      const context = new WorkflowContext({
        qstashClient,
        initialPayload: "my-payload",
        steps: [],
        url: WORKFLOW_ENDPOINT,
        headers: new Headers() as Headers,
        workflowRunId: "wfr-id",
        retries: 2,
        invokeCount: 3,
      });

      const anthropicToken = `hello-there`;
      const stepName = "call step";

      const header = "header-foo";
      const headerValue = "header-value-bar";

      const method = "GET";

      await mockQStashServer({
        execute: () => {
          const throws = () =>
            context.api.anthropic.call(stepName, {
              token: anthropicToken,
              operation: "messages.create",
              method,
              headers: {
                [header]: headerValue,
              },
              body: {
                model: "gpt-4o",
                messages: [
                  {
                    role: "system",
                    content: "Assistant says hello!",
                  },
                  { role: "user", content: "User shouts there!" },
                ],
              },
            });
          expect(throws).toThrowError(
            "This is an Upstash Workflow error thrown after a step executes"
          );
        },
        responseFields: {
          status: 200,
          body: "msgId",
        },
        receivesRequest: {
          method: "POST",
          url: `${MOCK_QSTASH_SERVER_URL}/v2/batch`,
          token,
          body: [
            {
              body: '{"model":"gpt-4o","messages":[{"role":"system","content":"Assistant says hello!"},{"role":"user","content":"User shouts there!"}]}',
              destination: "https://api.anthropic.com/v1/messages",
              headers: {
                "upstash-workflow-sdk-version": "1",
                [`upstash-forward-${header}`]: headerValue,
                "content-type": "application/json",
                "upstash-callback": WORKFLOW_ENDPOINT,
                "upstash-callback-feature-set": "LazyFetch,InitialBody",
                "upstash-callback-forward-upstash-workflow-callback": "true",
                "upstash-callback-forward-upstash-workflow-concurrent": "1",
                "upstash-callback-forward-upstash-workflow-contenttype": "application/json",
<<<<<<< HEAD
                "upstash-callback-forward-upstash-workflow-invoke-count": "0",
                "upstash-callback-forward-upstash-workflow-sdk-version": WORKFLOW_PROTOCOL_VERSION,
=======
                "upstash-callback-forward-upstash-workflow-invoke-count": "3",
                "upstash-forward-upstash-workflow-invoke-count": "3",
>>>>>>> ad2eafc0
                "upstash-callback-forward-upstash-workflow-stepid": "1",
                "upstash-callback-forward-upstash-workflow-stepname": stepName,
                "upstash-callback-forward-upstash-workflow-steptype": "Call",
                "upstash-callback-retries": "2",
                "upstash-callback-workflow-calltype": "fromCallback",
                "upstash-callback-workflow-init": "false",
                "upstash-callback-workflow-runid": "wfr-id",
                "upstash-callback-workflow-url": WORKFLOW_ENDPOINT,
                "upstash-feature-set": "WF_NoDelete,InitialBody",
                "upstash-forward-x-api-key": anthropicToken,
                "upstash-forward-anthropic-version": "2023-06-01",
                "upstash-forward-content-type": "application/json",
                "upstash-method": method,
                "upstash-retries": "0",
                "upstash-workflow-calltype": "toCallback",
                "upstash-workflow-init": "false",
                "upstash-workflow-runid": "wfr-id",
                "upstash-workflow-url": WORKFLOW_ENDPOINT,
              },
            },
          ],
        },
      });
    });
  });
});<|MERGE_RESOLUTION|>--- conflicted
+++ resolved
@@ -329,11 +329,8 @@
                 "upstash-callback-forward-upstash-workflow-contenttype":
                   "application/x-www-form-urlencoded",
                 "upstash-callback-forward-upstash-workflow-invoke-count": "7",
-<<<<<<< HEAD
+                "upstash-forward-upstash-workflow-invoke-count": "7",
                 "upstash-callback-forward-upstash-workflow-sdk-version": WORKFLOW_PROTOCOL_VERSION,
-=======
-                "upstash-forward-upstash-workflow-invoke-count": "7",
->>>>>>> ad2eafc0
                 "upstash-callback-forward-upstash-workflow-stepid": "1",
                 "upstash-callback-forward-upstash-workflow-stepname": "my-step",
                 "upstash-callback-forward-upstash-workflow-steptype": "Call",
@@ -397,11 +394,7 @@
                 "upstash-callback-forward-upstash-workflow-callback": "true",
                 "upstash-callback-forward-upstash-workflow-concurrent": "1",
                 "upstash-callback-forward-upstash-workflow-contenttype": "application/json",
-<<<<<<< HEAD
-                "upstash-callback-forward-upstash-workflow-invoke-count": "0",
                 "upstash-callback-forward-upstash-workflow-sdk-version": WORKFLOW_PROTOCOL_VERSION,
-=======
->>>>>>> ad2eafc0
                 "upstash-callback-forward-upstash-workflow-stepid": "1",
                 "upstash-callback-forward-upstash-workflow-stepname": "my-step",
                 "upstash-callback-forward-upstash-workflow-steptype": "Call",
@@ -566,11 +559,7 @@
                 "upstash-callback-forward-upstash-workflow-callback": "true",
                 "upstash-callback-forward-upstash-workflow-concurrent": "1",
                 "upstash-callback-forward-upstash-workflow-contenttype": "application/json",
-<<<<<<< HEAD
-                "upstash-callback-forward-upstash-workflow-invoke-count": "0",
                 "upstash-callback-forward-upstash-workflow-sdk-version": WORKFLOW_PROTOCOL_VERSION,
-=======
->>>>>>> ad2eafc0
                 "upstash-callback-forward-upstash-workflow-stepid": "1",
                 "upstash-callback-forward-upstash-workflow-stepname": stepName,
                 "upstash-callback-forward-upstash-workflow-steptype": "Call",
@@ -654,13 +643,7 @@
                 "upstash-callback-forward-upstash-workflow-callback": "true",
                 "upstash-callback-forward-upstash-workflow-concurrent": "1",
                 "upstash-callback-forward-upstash-workflow-contenttype": "application/json",
-<<<<<<< HEAD
-                "upstash-callback-forward-upstash-workflow-invoke-count": "0",
                 "upstash-callback-forward-upstash-workflow-sdk-version": WORKFLOW_PROTOCOL_VERSION,
-=======
-                "upstash-callback-forward-upstash-workflow-invoke-count": "5",
-                "upstash-forward-upstash-workflow-invoke-count": "5",
->>>>>>> ad2eafc0
                 "upstash-callback-forward-upstash-workflow-stepid": "1",
                 "upstash-callback-forward-upstash-workflow-stepname": stepName,
                 "upstash-callback-forward-upstash-workflow-steptype": "Call",
@@ -740,11 +723,7 @@
                 "upstash-callback-forward-upstash-workflow-callback": "true",
                 "upstash-callback-forward-upstash-workflow-concurrent": "1",
                 "upstash-callback-forward-upstash-workflow-contenttype": "application/json",
-<<<<<<< HEAD
-                "upstash-callback-forward-upstash-workflow-invoke-count": "0",
                 "upstash-callback-forward-upstash-workflow-sdk-version": WORKFLOW_PROTOCOL_VERSION,
-=======
->>>>>>> ad2eafc0
                 "upstash-callback-forward-upstash-workflow-stepid": "1",
                 "upstash-callback-forward-upstash-workflow-stepname": stepName,
                 "upstash-callback-forward-upstash-workflow-steptype": "Call",
@@ -835,13 +814,7 @@
                 "upstash-callback-forward-upstash-workflow-callback": "true",
                 "upstash-callback-forward-upstash-workflow-concurrent": "1",
                 "upstash-callback-forward-upstash-workflow-contenttype": "application/json",
-<<<<<<< HEAD
-                "upstash-callback-forward-upstash-workflow-invoke-count": "0",
                 "upstash-callback-forward-upstash-workflow-sdk-version": WORKFLOW_PROTOCOL_VERSION,
-=======
-                "upstash-callback-forward-upstash-workflow-invoke-count": "3",
-                "upstash-forward-upstash-workflow-invoke-count": "3",
->>>>>>> ad2eafc0
                 "upstash-callback-forward-upstash-workflow-stepid": "1",
                 "upstash-callback-forward-upstash-workflow-stepname": stepName,
                 "upstash-callback-forward-upstash-workflow-steptype": "Call",
