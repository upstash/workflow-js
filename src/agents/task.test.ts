--- conflicted
+++ resolved
@@ -119,12 +119,7 @@
               "upstash-callback-forward-upstash-workflow-stepid": "1",
               "upstash-callback-forward-upstash-workflow-stepname": "Call Agent my agent",
               "upstash-callback-forward-upstash-workflow-steptype": "Call",
-<<<<<<< HEAD
-              "upstash-callback-forward-upstash-workflow-invoke-count": "0",
               "upstash-callback-forward-upstash-workflow-sdk-version": WORKFLOW_PROTOCOL_VERSION,
-              "upstash-callback-retries": "3",
-=======
->>>>>>> ad2eafc0
               "upstash-callback-workflow-calltype": "fromCallback",
               "upstash-callback-workflow-init": "false",
               "upstash-callback-workflow-runid": workflowRunId,
@@ -203,12 +198,7 @@
               "upstash-callback-forward-upstash-workflow-stepid": "1",
               "upstash-callback-forward-upstash-workflow-stepname": "Call Agent Manager LLM",
               "upstash-callback-forward-upstash-workflow-steptype": "Call",
-<<<<<<< HEAD
-              "upstash-callback-forward-upstash-workflow-invoke-count": "0",
               "upstash-callback-forward-upstash-workflow-sdk-version": WORKFLOW_PROTOCOL_VERSION,
-              "upstash-callback-retries": "3",
-=======
->>>>>>> ad2eafc0
               "upstash-callback-workflow-calltype": "fromCallback",
               "upstash-callback-workflow-init": "false",
               "upstash-callback-workflow-runid": workflowRunId,
