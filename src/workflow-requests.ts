--- conflicted
+++ resolved
@@ -22,11 +22,8 @@
 } from "./types";
 import { StepTypes } from "./types";
 import type { WorkflowLogger } from "./logger";
-<<<<<<< HEAD
 import { QstashError } from "@upstash/qstash";
-=======
 import { getSteps } from "./client/utils";
->>>>>>> 0d6ea11a
 
 export const triggerFirstInvocation = async <TInitialPayload>(
   workflowContext: WorkflowContext<TInitialPayload>,
@@ -81,23 +78,16 @@
 export const triggerRouteFunction = async ({
   onCleanup,
   onStep,
-<<<<<<< HEAD
+  onCancel,
   debug,
 }: {
   onStep: () => Promise<void>;
   onCleanup: () => Promise<void>;
+  onCancel: () => Promise<void>;
   debug?: WorkflowLogger;
 }): Promise<
   Ok<"workflow-finished" | "step-finished" | "workflow-was-finished", never> | Err<never, Error>
 > => {
-=======
-  onCancel,
-}: {
-  onStep: () => Promise<void>;
-  onCleanup: () => Promise<void>;
-  onCancel: () => Promise<void>;
-}): Promise<Ok<"workflow-finished" | "step-finished", never> | Err<never, Error>> => {
->>>>>>> 0d6ea11a
   try {
     // When onStep completes successfully, it throws an exception named `WorkflowAbort`,
     // indicating that the step has been successfully executed.
@@ -107,7 +97,6 @@
     return ok("workflow-finished");
   } catch (error) {
     const error_ = error as Error;
-<<<<<<< HEAD
     if (
       error instanceof QstashError &&
       error.message.includes("can not append to a a cancelled workflow")
@@ -118,10 +107,7 @@
         originalMessage: error.message,
       });
       return ok("workflow-was-finished");
-    }
-    return error_ instanceof QStashWorkflowAbort ? ok("step-finished") : err(error_);
-=======
-    if (!(error_ instanceof WorkflowAbort)) {
+    } else if (!(error_ instanceof WorkflowAbort)) {
       return err(error_);
     } else if (error_.cancelWorkflow) {
       await onCancel();
@@ -129,7 +115,6 @@
     } else {
       return ok("step-finished");
     }
->>>>>>> 0d6ea11a
   }
 };
 
