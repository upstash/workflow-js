import type { Err, Ok } from "neverthrow";
import { err, ok } from "neverthrow";
import { WorkflowAbort, WorkflowError } from "./error";
import type { WorkflowContext } from "./context";
import {
  TELEMETRY_HEADER_FRAMEWORK,
  TELEMETRY_HEADER_RUNTIME,
  TELEMETRY_HEADER_SDK,
  WORKFLOW_ID_HEADER,
  WORKFLOW_INVOKE_COUNT_HEADER,
} from "./constants";
import type {
  CallResponse,
  Step,
  StepType,
  Telemetry,
  WorkflowClient,
  WorkflowReceiver,
  WorkflowServeOptions,
} from "./types";
import { StepTypes } from "./types";
import type { WorkflowLogger } from "./logger";
import { FlowControl, QstashError } from "@upstash/qstash";
import { getSteps } from "./client/utils";
import { getHeaders } from "./qstash/headers";

export const triggerFirstInvocation = async <TInitialPayload>({
  workflowContext,
  useJSONContent,
  telemetry,
  debug,
  invokeCount,
}: {
  workflowContext: WorkflowContext<TInitialPayload>;
  useJSONContent?: boolean;
  telemetry?: Telemetry;
  debug?: WorkflowLogger;
  invokeCount?: number;
}): Promise<Ok<"success" | "workflow-run-already-exists", never> | Err<never, Error>> => {
  const { headers } = getHeaders({
    initHeaderValue: "true",
    workflowConfig: {
      workflowRunId: workflowContext.workflowRunId,
      workflowUrl: workflowContext.url,
      failureUrl: workflowContext.failureUrl,
      retries: workflowContext.retries,
      telemetry,
      flowControl: workflowContext.flowControl,
      useJSONContent: useJSONContent ?? false,
    },
    invokeCount: invokeCount ?? 0,
    userHeaders: workflowContext.headers,
  });

  // QStash doesn't forward content-type when passed in `upstash-forward-content-type`
  // so we need to pass it in the headers
  if (workflowContext.headers.get("content-type")) {
    headers["content-type"] = workflowContext.headers.get("content-type")!;
  }

  if (useJSONContent) {
    headers["content-type"] = "application/json";
  }

  try {
    const body =
      typeof workflowContext.requestPayload === "string"
        ? workflowContext.requestPayload
        : JSON.stringify(workflowContext.requestPayload);
    const result = await workflowContext.qstashClient.publish({
      headers,
      method: "POST",
      body,
      url: workflowContext.url,
    });

    if (result.deduplicated) {
      await debug?.log("WARN", "SUBMIT_FIRST_INVOCATION", {
        message: `Workflow run ${workflowContext.workflowRunId} already exists. A new one isn't created.`,
        headers,
        requestPayload: workflowContext.requestPayload,
        url: workflowContext.url,
        messageId: result.messageId,
      });
      return ok("workflow-run-already-exists");
    } else {
      await debug?.log("SUBMIT", "SUBMIT_FIRST_INVOCATION", {
        headers,
        requestPayload: workflowContext.requestPayload,
        url: workflowContext.url,
        messageId: result.messageId,
      });
      return ok("success");
    }
  } catch (error) {
    const error_ = error as Error;
    return err(error_);
  }
};

export const triggerRouteFunction = async ({
  onCleanup,
  onStep,
  onCancel,
  debug,
}: {
  onStep: () => Promise<unknown>;
  onCleanup: (result: unknown) => Promise<void>;
  onCancel: () => Promise<void>;
  debug?: WorkflowLogger;
}): Promise<
  Ok<"workflow-finished" | "step-finished" | "workflow-was-finished", never> | Err<never, Error>
> => {
  try {
    // When onStep completes successfully, it throws an exception named `WorkflowAbort`,
    // indicating that the step has been successfully executed.
    // This ensures that onCleanup is only called when no exception is thrown.
    const result = await onStep();
    await onCleanup(result);
    return ok("workflow-finished");
  } catch (error) {
    const error_ = error as Error;
    if (error instanceof QstashError && error.status === 400) {
      await debug?.log("WARN", "RESPONSE_WORKFLOW", {
        message: `tried to append to a cancelled workflow. exiting without publishing.`,
        name: error.name,
        errorMessage: error.message,
      });
      return ok("workflow-was-finished");
    } else if (!(error_ instanceof WorkflowAbort)) {
      return err(error_);
    } else if (error_.cancelWorkflow) {
      await onCancel();
      return ok("workflow-finished");
    } else {
      return ok("step-finished");
    }
  }
};

export const triggerWorkflowDelete = async <TInitialPayload>(
  workflowContext: WorkflowContext<TInitialPayload>,
  result: unknown,
  debug?: WorkflowLogger,
  cancel = false
): Promise<void> => {
  await debug?.log("SUBMIT", "SUBMIT_CLEANUP", {
    deletedWorkflowRunId: workflowContext.workflowRunId,
  });
  await workflowContext.qstashClient.http.request({
    path: ["v2", "workflows", "runs", `${workflowContext.workflowRunId}?cancel=${cancel}`],
    method: "DELETE",
    parseResponseAsJson: false,
    body: JSON.stringify(result),
  });
  await debug?.log(
    "SUBMIT",
    "SUBMIT_CLEANUP",
    `workflow run ${workflowContext.workflowRunId} deleted.`
  );
};

/**
 * Removes headers starting with `Upstash-Workflow-` from the headers
 *
 * @param headers incoming headers
 * @returns headers with `Upstash-Workflow-` headers removed
 */
export const recreateUserHeaders = (headers: Headers): Headers => {
  const filteredHeaders = new Headers();

  const pairs = headers.entries() as unknown as [string, string][];
  for (const [header, value] of pairs) {
    const headerLowerCase = header.toLowerCase();
    if (
      !headerLowerCase.startsWith("upstash-workflow-") &&
      // https://vercel.com/docs/edge-network/headers/request-headers#x-vercel-id
      !headerLowerCase.startsWith("x-vercel-") &&
      !headerLowerCase.startsWith("x-forwarded-") &&
      // https://blog.cloudflare.com/preventing-request-loops-using-cdn-loop/
      headerLowerCase !== "cf-connecting-ip" &&
      headerLowerCase !== "cdn-loop" &&
      headerLowerCase !== "cf-ew-via" &&
      headerLowerCase !== "cf-ray" &&
      // For Render https://render.com
      headerLowerCase !== "render-proxy-ttl"
    ) {
      filteredHeaders.append(header, value);
    }
  }

  return filteredHeaders as Headers;
};

/**
 * Checks if the request is from a third party call result. If so,
 * calls QStash to add the result to the ongoing workflow.
 *
 * Otherwise, does nothing.
 *
 * ### How third party calls work
 *
 * In third party calls, we publish a message to the third party API.
 * the result is then returned back to the workflow endpoint.
 *
 * Whenever the workflow endpoint receives a request, we first check
 * if the incoming request is a third party call result coming from QStash.
 * If so, we send back the result to QStash as a result step.
 *
 * @param request Incoming request
 * @param client QStash client
 * @returns
 */
export const handleThirdPartyCallResult = async ({
  request,
  requestPayload,
  client,
  workflowUrl,
  failureUrl,
  retries,
  telemetry,
  flowControl,
  debug,
}: {
  request: Request;
  requestPayload: string;
  client: WorkflowClient;
  workflowUrl: string;
  failureUrl: WorkflowServeOptions["failureUrl"];
  retries: number;
  telemetry?: Telemetry;
  flowControl?: FlowControl;
  debug?: WorkflowLogger;
}): Promise<
  | Ok<"is-call-return" | "continue-workflow" | "call-will-retry" | "workflow-ended", never>
  | Err<never, Error>
> => {
  try {
    if (request.headers.get("Upstash-Workflow-Callback")) {
      let callbackPayload: string;
      if (requestPayload) {
        callbackPayload = requestPayload;
      } else {
        const workflowRunId = request.headers.get("upstash-workflow-runid");
        const messageId = request.headers.get("upstash-message-id");

        if (!workflowRunId)
          throw new WorkflowError("workflow run id missing in context.call lazy fetch.");
        if (!messageId) throw new WorkflowError("message id missing in context.call lazy fetch.");

        const { steps, workflowRunEnded } = await getSteps(
          client.http,
          workflowRunId,
          messageId,
          debug
        );
        if (workflowRunEnded) {
          return ok("workflow-ended");
        }
        const failingStep = steps.find((step) => step.messageId === messageId);

        if (!failingStep)
          throw new WorkflowError(
            "Failed to submit the context.call. " +
              (steps.length === 0
                ? "No steps found."
                : `No step was found with matching messageId ${messageId} out of ${steps.length} steps.`)
          );

        callbackPayload = atob(failingStep.body);
      }

      const callbackMessage = JSON.parse(callbackPayload) as {
        status: number;
        body?: string;
        retried?: number; // only set after the first try
        maxRetries: number;
        header: Record<string, string[]>;
      };

      // eslint-disable-next-line @typescript-eslint/no-magic-numbers
      if (
        !(callbackMessage.status >= 200 && callbackMessage.status < 300) &&
        callbackMessage.maxRetries &&
        callbackMessage.retried !== callbackMessage.maxRetries
      ) {
        await debug?.log("WARN", "SUBMIT_THIRD_PARTY_RESULT", {
          status: callbackMessage.status,
          body: atob(callbackMessage.body ?? ""),
        });
        // this callback will be retried by the QStash, we just ignore it
        console.warn(
          `Workflow Warning: "context.call" failed with status ${callbackMessage.status}` +
            ` and will retry (retried ${callbackMessage.retried ?? 0} out of ${callbackMessage.maxRetries} times).` +
            ` Error Message:\n${atob(callbackMessage.body ?? "")}`
        );
        return ok("call-will-retry");
      }

      const workflowRunId = request.headers.get(WORKFLOW_ID_HEADER);
      const stepIdString = request.headers.get("Upstash-Workflow-StepId");
      const stepName = request.headers.get("Upstash-Workflow-StepName");
      const stepType = request.headers.get("Upstash-Workflow-StepType") as StepType;
      const concurrentString = request.headers.get("Upstash-Workflow-Concurrent");
      const contentType = request.headers.get("Upstash-Workflow-ContentType");
      const invokeCount = request.headers.get(WORKFLOW_INVOKE_COUNT_HEADER);

      if (
        !(
          (
            workflowRunId &&
            stepIdString &&
            stepName &&
            StepTypes.includes(stepType) &&
            concurrentString &&
            contentType
          )
          // not adding invokeCount to required for backwards compatibility.
        )
      ) {
        throw new Error(
          `Missing info in callback message source header: ${JSON.stringify({
            workflowRunId,
            stepIdString,
            stepName,
            stepType,
            concurrentString,
            contentType,
          })}`
        );
      }

      const userHeaders = recreateUserHeaders(request.headers as Headers);
      const { headers: requestHeaders } = getHeaders({
        initHeaderValue: "false",
        workflowConfig: {
          workflowRunId,
          workflowUrl,
          failureUrl,
          retries,
          telemetry,
          flowControl,
        },
        userHeaders,
        invokeCount: Number(invokeCount),
      });

      const callResponse: CallResponse = {
        status: callbackMessage.status,
        body: atob(callbackMessage.body ?? ""),
        header: callbackMessage.header,
      };
      const callResultStep: Step<string> = {
        stepId: Number(stepIdString),
        stepName,
        stepType,
        out: JSON.stringify(callResponse),
        concurrent: Number(concurrentString),
      };

      await debug?.log("SUBMIT", "SUBMIT_THIRD_PARTY_RESULT", {
        step: callResultStep,
        headers: requestHeaders,
        url: workflowUrl,
      });

      const result = await client.publishJSON({
        headers: requestHeaders,
        method: "POST",
        body: callResultStep,
        url: workflowUrl,
      });

      await debug?.log("SUBMIT", "SUBMIT_THIRD_PARTY_RESULT", {
        messageId: result.messageId,
      });

      return ok("is-call-return");
    } else {
      return ok("continue-workflow");
    }
  } catch (error) {
    const isCallReturn = request.headers.get("Upstash-Workflow-Callback");
    return err(
      new WorkflowError(`Error when handling call return (isCallReturn=${isCallReturn}): ${error}`)
    );
  }
};

export type HeadersResponse = {
  headers: Record<string, string>;
  contentType: string;
};

export const getTelemetryHeaders = (telemetry: Telemetry) => {
  return {
    [TELEMETRY_HEADER_SDK]: telemetry.sdk,
    [TELEMETRY_HEADER_FRAMEWORK]: telemetry.framework,
    [TELEMETRY_HEADER_RUNTIME]: telemetry.runtime ?? "unknown",
  };
};

<<<<<<< HEAD
/**
 * Gets headers for calling QStash
 *
 * See HeaderParams for more details about parameters.
 *
 * @returns headers to submit
 */
export const getHeaders = ({
  initHeaderValue,
  workflowRunId,
  workflowUrl,
  userHeaders,
  failureUrl,
  retries,
  step,
  callRetries,
  callTimeout,
  telemetry,
  invokeCount,
  flowControl,
  callFlowControl,
}: HeaderParams): HeadersResponse => {
  const callHeaders = new Headers(step?.callHeaders);
  const contentType =
    (callHeaders.get("content-type")
      ? callHeaders.get("content-type")
      : userHeaders?.get("Content-Type")
        ? userHeaders.get("Content-Type")
        : undefined) ?? DEFAULT_CONTENT_TYPE;

  const baseHeaders: Record<string, string> = {
    [WORKFLOW_INIT_HEADER]: initHeaderValue,
    [WORKFLOW_ID_HEADER]: workflowRunId,
    [WORKFLOW_URL_HEADER]: workflowUrl,
    [WORKFLOW_FEATURE_HEADER]: "LazyFetch,InitialBody",
    [WORKFLOW_PROTOCOL_VERSION_HEADER]: WORKFLOW_PROTOCOL_VERSION,
    "content-type": contentType,
    ...(telemetry ? getTelemetryHeaders(telemetry) : {}),
  };

  if (invokeCount !== undefined && !step?.callUrl) {
    baseHeaders[`Upstash-Forward-${WORKFLOW_INVOKE_COUNT_HEADER}`] = invokeCount.toString();
  }

  if (!step?.callUrl) {
    baseHeaders[`Upstash-Forward-${WORKFLOW_PROTOCOL_VERSION_HEADER}`] = WORKFLOW_PROTOCOL_VERSION;
  }
  if (callTimeout) {
    baseHeaders[`Upstash-Timeout`] = callTimeout.toString();
  }

  if (failureUrl) {
    baseHeaders[`Upstash-Failure-Callback-Forward-${WORKFLOW_FAILURE_HEADER}`] = "true";
    baseHeaders[`Upstash-Failure-Callback-Forward-Upstash-Workflow-Failure-Callback`] = "true";
    baseHeaders["Upstash-Failure-Callback-Workflow-Runid"] = workflowRunId;
    baseHeaders["Upstash-Failure-Callback-Workflow-Init"] = "false";
    baseHeaders["Upstash-Failure-Callback-Workflow-Url"] = workflowUrl;
    baseHeaders["Upstash-Failure-Callback-Workflow-Calltype"] = "failureCall";
    if (retries !== undefined) {
      baseHeaders["Upstash-Failure-Callback-Retries"] = retries.toString();
    }

    if (flowControl) {
      const { flowControlKey, flowControlValue } = prepareFlowControl(flowControl);
      baseHeaders["Upstash-Failure-Callback-Flow-Control-Key"] = flowControlKey;
      baseHeaders["Upstash-Failure-Callback-Flow-Control-Value"] = flowControlValue;
    }

    if (!step?.callUrl) {
      baseHeaders["Upstash-Failure-Callback"] = failureUrl;
    }
  }

  // if retries is set or if call url is passed, set a retry
  // for call url, retry is 0
  if (step?.callUrl) {
    baseHeaders["Upstash-Retries"] = callRetries?.toString() ?? "0";
    baseHeaders[WORKFLOW_FEATURE_HEADER] = "WF_NoDelete,InitialBody";

    // if some retries is set, use it in callback and failure callback
    if (retries !== undefined) {
      baseHeaders["Upstash-Callback-Retries"] = retries.toString();
      baseHeaders["Upstash-Failure-Callback-Retries"] = retries.toString();
    }

    if (callFlowControl) {
      const { flowControlKey, flowControlValue } = prepareFlowControl(callFlowControl);

      baseHeaders["Upstash-Flow-Control-Key"] = flowControlKey;
      baseHeaders["Upstash-Flow-Control-Value"] = flowControlValue;
    }

    if (flowControl) {
      const { flowControlKey, flowControlValue } = prepareFlowControl(flowControl);

      baseHeaders["Upstash-Callback-Flow-Control-Key"] = flowControlKey;
      baseHeaders["Upstash-Callback-Flow-Control-Value"] = flowControlValue;
    }
  } else {
    if (flowControl) {
      const { flowControlKey, flowControlValue } = prepareFlowControl(flowControl);

      baseHeaders["Upstash-Flow-Control-Key"] = flowControlKey;
      baseHeaders["Upstash-Flow-Control-Value"] = flowControlValue;
    }

    if (retries !== undefined) {
      baseHeaders["Upstash-Retries"] = retries.toString();
      baseHeaders["Upstash-Failure-Callback-Retries"] = retries.toString();
    }
  }

  if (userHeaders) {
    for (const header of userHeaders.keys()) {
      if (step?.callHeaders) {
        // eslint-disable-next-line @typescript-eslint/no-non-null-assertion
        baseHeaders[`Upstash-Callback-Forward-${header}`] = userHeaders.get(header)!;
      } else {
        // eslint-disable-next-line @typescript-eslint/no-non-null-assertion
        baseHeaders[`Upstash-Forward-${header}`] = userHeaders.get(header)!;
      }
      baseHeaders[`Upstash-Failure-Callback-Forward-${header}`] = userHeaders.get(header)!;
    }
  }

  if (step?.callHeaders) {
    const forwardedHeaders = Object.fromEntries(
      Object.entries(step.callHeaders).map(([header, value]) => [
        `Upstash-Forward-${header}`,
        value,
      ])
    );

    return {
      headers: {
        ...baseHeaders,
        ...forwardedHeaders,
        "Upstash-Callback": workflowUrl,
        "Upstash-Callback-Workflow-RunId": workflowRunId,
        "Upstash-Callback-Workflow-CallType": "fromCallback",
        "Upstash-Callback-Workflow-Init": "false",
        "Upstash-Callback-Workflow-Url": workflowUrl,
        "Upstash-Callback-Feature-Set": "LazyFetch,InitialBody",

        "Upstash-Callback-Forward-Upstash-Workflow-Callback": "true",
        // not a must now, will be needed on newer versions of the protocol so that
        // skipping fromCallback step on the qstash-server will work correctly.
        [`Upstash-Callback-Forward-${WORKFLOW_PROTOCOL_VERSION_HEADER}`]: WORKFLOW_PROTOCOL_VERSION,
        "Upstash-Callback-Forward-Upstash-Workflow-StepId": step.stepId.toString(),
        "Upstash-Callback-Forward-Upstash-Workflow-StepName": step.stepName,
        "Upstash-Callback-Forward-Upstash-Workflow-StepType": step.stepType,
        "Upstash-Callback-Forward-Upstash-Workflow-Concurrent": step.concurrent.toString(),
        "Upstash-Callback-Forward-Upstash-Workflow-ContentType": contentType,
        [`Upstash-Callback-Forward-${WORKFLOW_INVOKE_COUNT_HEADER}`]: (invokeCount ?? 0).toString(),
        "Upstash-Workflow-CallType": "toCallback",
      },
    };
  }

  if (step?.waitEventId) {
    return {
      headers: {
        ...baseHeaders,
        "Upstash-Workflow-CallType": "step",
      },
      timeoutHeaders: {
        // to include user headers:
        ...Object.fromEntries(
          Object.entries(baseHeaders).map(([header, value]) => [header, [value]])
        ),
        // to include telemetry headers:
        ...(telemetry
          ? Object.fromEntries(
              Object.entries(getTelemetryHeaders(telemetry)).map(([header, value]) => [
                header,
                [value],
              ])
            )
          : {}),
        // note: using WORKFLOW_ID_HEADER doesn't work, because Runid -> RunId:
        "Upstash-Workflow-Runid": [workflowRunId],
        [WORKFLOW_INIT_HEADER]: ["false"],
        [WORKFLOW_URL_HEADER]: [workflowUrl],
        "Upstash-Workflow-CallType": ["step"],
      },
    };
  }

  return { headers: baseHeaders };
};

=======
>>>>>>> ad2eafc0
export const verifyRequest = async (
  body: string,
  signature: string | null,
  verifier?: WorkflowReceiver
) => {
  if (!verifier) {
    return;
  }

  try {
    if (!signature) {
      throw new Error("`Upstash-Signature` header is not passed.");
    }
    const isValid = await verifier.verify({
      body,
      signature,
    });
    if (!isValid) {
      throw new Error("Signature in `Upstash-Signature` header is not valid");
    }
  } catch (error) {
    throw new WorkflowError(
      `Failed to verify that the Workflow request comes from QStash: ${error}\n\n` +
        "If signature is missing, trigger the workflow endpoint by publishing your request to QStash instead of calling it directly.\n\n" +
        "If you want to disable QStash Verification, you should clear env variables QSTASH_CURRENT_SIGNING_KEY and QSTASH_NEXT_SIGNING_KEY"
    );
  }
};<|MERGE_RESOLUTION|>--- conflicted
+++ resolved
@@ -400,200 +400,6 @@
   };
 };
 
-<<<<<<< HEAD
-/**
- * Gets headers for calling QStash
- *
- * See HeaderParams for more details about parameters.
- *
- * @returns headers to submit
- */
-export const getHeaders = ({
-  initHeaderValue,
-  workflowRunId,
-  workflowUrl,
-  userHeaders,
-  failureUrl,
-  retries,
-  step,
-  callRetries,
-  callTimeout,
-  telemetry,
-  invokeCount,
-  flowControl,
-  callFlowControl,
-}: HeaderParams): HeadersResponse => {
-  const callHeaders = new Headers(step?.callHeaders);
-  const contentType =
-    (callHeaders.get("content-type")
-      ? callHeaders.get("content-type")
-      : userHeaders?.get("Content-Type")
-        ? userHeaders.get("Content-Type")
-        : undefined) ?? DEFAULT_CONTENT_TYPE;
-
-  const baseHeaders: Record<string, string> = {
-    [WORKFLOW_INIT_HEADER]: initHeaderValue,
-    [WORKFLOW_ID_HEADER]: workflowRunId,
-    [WORKFLOW_URL_HEADER]: workflowUrl,
-    [WORKFLOW_FEATURE_HEADER]: "LazyFetch,InitialBody",
-    [WORKFLOW_PROTOCOL_VERSION_HEADER]: WORKFLOW_PROTOCOL_VERSION,
-    "content-type": contentType,
-    ...(telemetry ? getTelemetryHeaders(telemetry) : {}),
-  };
-
-  if (invokeCount !== undefined && !step?.callUrl) {
-    baseHeaders[`Upstash-Forward-${WORKFLOW_INVOKE_COUNT_HEADER}`] = invokeCount.toString();
-  }
-
-  if (!step?.callUrl) {
-    baseHeaders[`Upstash-Forward-${WORKFLOW_PROTOCOL_VERSION_HEADER}`] = WORKFLOW_PROTOCOL_VERSION;
-  }
-  if (callTimeout) {
-    baseHeaders[`Upstash-Timeout`] = callTimeout.toString();
-  }
-
-  if (failureUrl) {
-    baseHeaders[`Upstash-Failure-Callback-Forward-${WORKFLOW_FAILURE_HEADER}`] = "true";
-    baseHeaders[`Upstash-Failure-Callback-Forward-Upstash-Workflow-Failure-Callback`] = "true";
-    baseHeaders["Upstash-Failure-Callback-Workflow-Runid"] = workflowRunId;
-    baseHeaders["Upstash-Failure-Callback-Workflow-Init"] = "false";
-    baseHeaders["Upstash-Failure-Callback-Workflow-Url"] = workflowUrl;
-    baseHeaders["Upstash-Failure-Callback-Workflow-Calltype"] = "failureCall";
-    if (retries !== undefined) {
-      baseHeaders["Upstash-Failure-Callback-Retries"] = retries.toString();
-    }
-
-    if (flowControl) {
-      const { flowControlKey, flowControlValue } = prepareFlowControl(flowControl);
-      baseHeaders["Upstash-Failure-Callback-Flow-Control-Key"] = flowControlKey;
-      baseHeaders["Upstash-Failure-Callback-Flow-Control-Value"] = flowControlValue;
-    }
-
-    if (!step?.callUrl) {
-      baseHeaders["Upstash-Failure-Callback"] = failureUrl;
-    }
-  }
-
-  // if retries is set or if call url is passed, set a retry
-  // for call url, retry is 0
-  if (step?.callUrl) {
-    baseHeaders["Upstash-Retries"] = callRetries?.toString() ?? "0";
-    baseHeaders[WORKFLOW_FEATURE_HEADER] = "WF_NoDelete,InitialBody";
-
-    // if some retries is set, use it in callback and failure callback
-    if (retries !== undefined) {
-      baseHeaders["Upstash-Callback-Retries"] = retries.toString();
-      baseHeaders["Upstash-Failure-Callback-Retries"] = retries.toString();
-    }
-
-    if (callFlowControl) {
-      const { flowControlKey, flowControlValue } = prepareFlowControl(callFlowControl);
-
-      baseHeaders["Upstash-Flow-Control-Key"] = flowControlKey;
-      baseHeaders["Upstash-Flow-Control-Value"] = flowControlValue;
-    }
-
-    if (flowControl) {
-      const { flowControlKey, flowControlValue } = prepareFlowControl(flowControl);
-
-      baseHeaders["Upstash-Callback-Flow-Control-Key"] = flowControlKey;
-      baseHeaders["Upstash-Callback-Flow-Control-Value"] = flowControlValue;
-    }
-  } else {
-    if (flowControl) {
-      const { flowControlKey, flowControlValue } = prepareFlowControl(flowControl);
-
-      baseHeaders["Upstash-Flow-Control-Key"] = flowControlKey;
-      baseHeaders["Upstash-Flow-Control-Value"] = flowControlValue;
-    }
-
-    if (retries !== undefined) {
-      baseHeaders["Upstash-Retries"] = retries.toString();
-      baseHeaders["Upstash-Failure-Callback-Retries"] = retries.toString();
-    }
-  }
-
-  if (userHeaders) {
-    for (const header of userHeaders.keys()) {
-      if (step?.callHeaders) {
-        // eslint-disable-next-line @typescript-eslint/no-non-null-assertion
-        baseHeaders[`Upstash-Callback-Forward-${header}`] = userHeaders.get(header)!;
-      } else {
-        // eslint-disable-next-line @typescript-eslint/no-non-null-assertion
-        baseHeaders[`Upstash-Forward-${header}`] = userHeaders.get(header)!;
-      }
-      baseHeaders[`Upstash-Failure-Callback-Forward-${header}`] = userHeaders.get(header)!;
-    }
-  }
-
-  if (step?.callHeaders) {
-    const forwardedHeaders = Object.fromEntries(
-      Object.entries(step.callHeaders).map(([header, value]) => [
-        `Upstash-Forward-${header}`,
-        value,
-      ])
-    );
-
-    return {
-      headers: {
-        ...baseHeaders,
-        ...forwardedHeaders,
-        "Upstash-Callback": workflowUrl,
-        "Upstash-Callback-Workflow-RunId": workflowRunId,
-        "Upstash-Callback-Workflow-CallType": "fromCallback",
-        "Upstash-Callback-Workflow-Init": "false",
-        "Upstash-Callback-Workflow-Url": workflowUrl,
-        "Upstash-Callback-Feature-Set": "LazyFetch,InitialBody",
-
-        "Upstash-Callback-Forward-Upstash-Workflow-Callback": "true",
-        // not a must now, will be needed on newer versions of the protocol so that
-        // skipping fromCallback step on the qstash-server will work correctly.
-        [`Upstash-Callback-Forward-${WORKFLOW_PROTOCOL_VERSION_HEADER}`]: WORKFLOW_PROTOCOL_VERSION,
-        "Upstash-Callback-Forward-Upstash-Workflow-StepId": step.stepId.toString(),
-        "Upstash-Callback-Forward-Upstash-Workflow-StepName": step.stepName,
-        "Upstash-Callback-Forward-Upstash-Workflow-StepType": step.stepType,
-        "Upstash-Callback-Forward-Upstash-Workflow-Concurrent": step.concurrent.toString(),
-        "Upstash-Callback-Forward-Upstash-Workflow-ContentType": contentType,
-        [`Upstash-Callback-Forward-${WORKFLOW_INVOKE_COUNT_HEADER}`]: (invokeCount ?? 0).toString(),
-        "Upstash-Workflow-CallType": "toCallback",
-      },
-    };
-  }
-
-  if (step?.waitEventId) {
-    return {
-      headers: {
-        ...baseHeaders,
-        "Upstash-Workflow-CallType": "step",
-      },
-      timeoutHeaders: {
-        // to include user headers:
-        ...Object.fromEntries(
-          Object.entries(baseHeaders).map(([header, value]) => [header, [value]])
-        ),
-        // to include telemetry headers:
-        ...(telemetry
-          ? Object.fromEntries(
-              Object.entries(getTelemetryHeaders(telemetry)).map(([header, value]) => [
-                header,
-                [value],
-              ])
-            )
-          : {}),
-        // note: using WORKFLOW_ID_HEADER doesn't work, because Runid -> RunId:
-        "Upstash-Workflow-Runid": [workflowRunId],
-        [WORKFLOW_INIT_HEADER]: ["false"],
-        [WORKFLOW_URL_HEADER]: [workflowUrl],
-        "Upstash-Workflow-CallType": ["step"],
-      },
-    };
-  }
-
-  return { headers: baseHeaders };
-};
-
-=======
->>>>>>> ad2eafc0
 export const verifyRequest = async (
   body: string,
   signature: string | null,
