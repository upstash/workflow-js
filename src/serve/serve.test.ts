--- conflicted
+++ resolved
@@ -426,7 +426,6 @@
               headers: {
                 "content-type": "application/json",
                 "upstash-feature-set": "LazyFetch",
-                "upstash-failure-callback-upstash-workflow-runid": "wfr-bar",
                 "upstash-delay": "1s",
                 "upstash-forward-upstash-workflow-sdk-version": "1",
                 "upstash-method": "POST",
@@ -481,7 +480,6 @@
                 "upstash-failure-callback-retries": "3",
                 "upstash-workflow-init": "false",
                 "upstash-workflow-runid": "wfr-bar",
-                "upstash-failure-callback-upstash-workflow-runid": "wfr-bar",
                 "upstash-workflow-url": WORKFLOW_ENDPOINT,
                 "upstash-failure-callback": WORKFLOW_ENDPOINT,
                 "upstash-failure-callback-forward-upstash-workflow-is-failure": "true",
@@ -672,15 +670,10 @@
           timeout: "10d",
           timeoutHeaders: {
             "Content-Type": ["application/json"],
-<<<<<<< HEAD
             "Upstash-Feature-Set": ["LazyFetch"],
             "Upstash-Forward-Upstash-Workflow-Sdk-Version": ["1"],
             "Upstash-Retries": ["3"],
-=======
-            "Upstash-Forward-Upstash-Workflow-Sdk-Version": ["1"],
-            "Upstash-Retries": ["3"],
             "Upstash-Failure-Callback-Retries": ["3"],
->>>>>>> 794532a2
             "Upstash-Workflow-CallType": ["step"],
             "Upstash-Workflow-Init": ["false"],
             "Upstash-Workflow-RunId": ["wfr-bar"],
