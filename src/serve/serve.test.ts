--- conflicted
+++ resolved
@@ -603,11 +603,7 @@
     const request = getRequest(WORKFLOW_ENDPOINT, "wfr-bar", "my-payload", []);
     const { handler: endpoint } = serve(
       async (context) => {
-<<<<<<< HEAD
         await context.waitForEvent("waiting step", "wait-event-id", { timeout: "10d" });
-=======
-        await context.waitForEvent("waiting step", "wait-event-id", "10d");
->>>>>>> f1aa7248
       },
       {
         qstashClient,
@@ -638,10 +634,7 @@
             "Content-Type": ["application/json"],
             "Upstash-Forward-Upstash-Workflow-Sdk-Version": ["1"],
             "Upstash-Retries": ["3"],
-<<<<<<< HEAD
-=======
             "Upstash-Failure-Callback-Retries": ["3"],
->>>>>>> f1aa7248
             "Upstash-Workflow-CallType": ["step"],
             "Upstash-Workflow-Init": ["false"],
             "Upstash-Workflow-RunId": ["wfr-bar"],
