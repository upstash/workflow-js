/* eslint-disable @typescript-eslint/no-unused-vars */
/* eslint-disable @typescript-eslint/require-await */
import { describe, expect, test } from "bun:test";
import { serve } from ".";
import {
  driveWorkflow,
  getRequest,
  MOCK_QSTASH_SERVER_URL,
  mockQStashServer,
  WORKFLOW_ENDPOINT,
} from "../test-utils";
import { nanoid } from "../utils";
import { Client } from "@upstash/qstash";
import type { FinishCondition, RouteFunction, Step, WorkflowServeOptions } from "../types";
import {
  WORKFLOW_ID_HEADER,
  WORKFLOW_INIT_HEADER,
  WORKFLOW_PROTOCOL_VERSION_HEADER,
} from "../constants";
import { processOptions } from "./options";

const someWork = (input: string) => {
  return `processed '${input}'`;
};

const workflowRunId = `wfr${nanoid()}`;
const token = nanoid();

const qstashClient = new Client({ baseUrl: MOCK_QSTASH_SERVER_URL, token });

describe("serve", () => {
  test("should send create workflow request in initial request", async () => {
    const { handler: endpoint } = serve<string>(
      async (context) => {
        const _input = context.requestPayload;
        await context.sleep("sleep 1", 1);
      },
      {
        qstashClient,
        verbose: true,
        receiver: undefined,
      }
    );

    const initialPayload = nanoid();
    const request = new Request(WORKFLOW_ENDPOINT, {
      method: "POST",
      body: initialPayload,
    });
    await mockQStashServer({
      execute: async () => {
        const response = await endpoint(request);
        expect(response.status).toBe(200);
      },
      responseFields: { body: "msgId", status: 200 },
      receivesRequest: {
        method: "POST",
        url: `${MOCK_QSTASH_SERVER_URL}/v2/publish/${WORKFLOW_ENDPOINT}`,
        token,
        body: initialPayload,
        headers: {
          [WORKFLOW_INIT_HEADER]: "true",
          [WORKFLOW_PROTOCOL_VERSION_HEADER]: null,
          [`Upstash-Forward-${WORKFLOW_PROTOCOL_VERSION_HEADER}`]: "1",
        },
      },
    });
  });

  test("path endpoint", async () => {
    const { handler: endpoint } = serve<string>(
      async (context) => {
        const input = context.requestPayload;

        const result1 = await context.run("step1", async () => {
          return someWork(input);
        });

        await context.run("step2", async () => {
          const result = someWork(result1);
          return result;
        });
      },
      {
        qstashClient,
        verbose: true,
        receiver: undefined,
      }
    );

    const initialPayload = "initial-payload";
    const steps: Step[] = [
      {
        stepId: 1,
        stepName: "step1",
        stepType: "Run",
        out: JSON.stringify(`processed '${initialPayload}'`),
        concurrent: 1,
      },
      {
        stepId: 2,
        stepName: "step2",
        stepType: "Run",
        out: JSON.stringify(`processed 'processed '${initialPayload}''`),
        concurrent: 1,
      },
    ];

    await driveWorkflow({
      execute: async (initialPayload, steps) => {
        const request = getRequest(WORKFLOW_ENDPOINT, workflowRunId, initialPayload, steps);
        const response = await endpoint(request);
        expect(response.status).toBe(200);
      },
      initialPayload,
      iterations: [
        {
          stepsToAdd: [],
          responseFields: {
            body: { messageId: "some-message-id" },
            status: 200,
          },
          receivesRequest: {
            method: "POST",
            url: `${MOCK_QSTASH_SERVER_URL}/v2/batch`,
            token,
            body: [
              {
                body: JSON.stringify(steps[0]),
                destination: WORKFLOW_ENDPOINT,
                headers: {
                  "content-type": "application/json",
                  "upstash-feature-set": "LazyFetch",
                  "upstash-forward-upstash-workflow-sdk-version": "1",
                  "upstash-retries": "3",
                  "upstash-method": "POST",
                  "upstash-workflow-runid": workflowRunId,
                  "upstash-workflow-init": "false",
                  "upstash-workflow-url": WORKFLOW_ENDPOINT,
                },
              },
            ],
          },
        },
        {
          stepsToAdd: [steps[0]],
          responseFields: {
            body: { messageId: "some-message-id" },
            status: 200,
          },
          receivesRequest: {
            method: "POST",
            url: `${MOCK_QSTASH_SERVER_URL}/v2/batch`,
            token,
            body: [
              {
                destination: WORKFLOW_ENDPOINT,
                headers: {
                  "content-type": "application/json",
                  "upstash-feature-set": "LazyFetch",
                  "upstash-forward-upstash-workflow-sdk-version": "1",
                  "upstash-method": "POST",
                  "upstash-retries": "3",
                  "upstash-workflow-runid": workflowRunId,
                  "upstash-workflow-init": "false",
                  "upstash-workflow-url": WORKFLOW_ENDPOINT,
                },
                body: JSON.stringify(steps[1]),
              },
            ],
          },
        },
        {
          stepsToAdd: [steps[1]],
          responseFields: { body: "msgId", status: 200 },
          receivesRequest: {
            method: "DELETE",
            url: `${MOCK_QSTASH_SERVER_URL}/v2/workflows/runs/${workflowRunId}?cancel=false`,
            token,
            body: undefined,
          },
        },
      ],
    });
  });

  test("should return 500 on error during step execution", async () => {
    const { handler: endpoint } = serve(
      async (context) => {
        await context.run("wrong step", async () => {
          throw new Error("some-error");
        });
      },
      {
        qstashClient,
        receiver: undefined,
      }
    );

    const request = getRequest(WORKFLOW_ENDPOINT, "wfr-bar", "my-payload", []);
    let called = false;
    await mockQStashServer({
      execute: async () => {
        const response = await endpoint(request);
        // eslint-disable-next-line @typescript-eslint/no-magic-numbers
        expect(response.status).toBe(500);
        expect(response.statusText).toBe("");
        const result = await response.json();
        expect(result).toEqual({
          error: "Error",
          message: "some-error",
        });
        called = true;
      },
      responseFields: { body: { messageId: "some-message-id" }, status: 200 },
      receivesRequest: false,
    });
    expect(called).toBeTrue();
  });

  test("should call onFinish with auth-fail if authentication fails", async () => {
    const { handler: endpoint } = serve(
      // eslint-disable-next-line @typescript-eslint/no-unused-vars
      async (_context) => {
        // we call `return` when auth fails:
        return;
      },
      {
        qstashClient,
        receiver: undefined,
        onStepFinish(workflowRunId, finishCondition) {
          return new Response(JSON.stringify({ workflowRunId, finishCondition }), { status: 200 });
        },
      }
    );

    const request = getRequest(WORKFLOW_ENDPOINT, "wfr-foo", "my-payload", []);
    let called = false;
    await mockQStashServer({
      execute: async () => {
        const response = await endpoint(request);
        const { workflowRunId, finishCondition } = (await response.json()) as {
          workflowRunId: string;
          finishCondition: FinishCondition;
        };
        expect(workflowRunId).toBe("no-workflow-id");
        expect(finishCondition).toBe("auth-fail");
        called = true;
      },
      responseFields: { body: { messageId: "some-message-id" }, status: 200 },
      receivesRequest: false,
    });
    expect(called).toBeTrue();
  });

  describe("duplicate checks", () => {
    const { handler: endpoint } = serve(
      async (context) => {
        const result1 = await context.run("step 1", () => {
          return "result 1";
        });
        const result2 = await context.run("step 2", () => {
          return "result 2";
        });
        await context.run("step 3", () => {
          return `combined results: ${[result1, result2]}`;
        });
      },
      {
        qstashClient,
        receiver: undefined,
        onStepFinish(workflowRunId, finishCondition) {
          return new Response(JSON.stringify({ workflowRunId, finishCondition }), { status: 200 });
        },
      }
    );

    test("should return without doing anything when the last step is duplicate", async () => {
      // prettier-ignore
      const stepsWithDuplicate: Step[] = [
        {stepId: 1, stepName: "step 1", stepType: "Run", out: "result 1", concurrent: 1},
        {stepId: 2, stepName: "step 2", stepType: "Run", out: "result 2", concurrent: 1},
        {stepId: 2, stepName: "step 2", stepType: "Run", out: "result 2", concurrent: 1}, // duplicate
      ]
      const request = getRequest(WORKFLOW_ENDPOINT, "wfr-foo", "my-payload", stepsWithDuplicate);
      let called = false;
      await mockQStashServer({
        execute: async () => {
          const response = await endpoint(request);
          const { workflowRunId, finishCondition } = (await response.json()) as {
            workflowRunId: string;
            finishCondition: FinishCondition;
          };
          expect(workflowRunId).toBe("no-workflow-id");
          expect(finishCondition).toBe("duplicate-step");
          called = true;
        },
        responseFields: { body: { messageId: "some-message-id" }, status: 200 },
        receivesRequest: false,
      });
      expect(called).toBeTrue();
    });

    test("should remove duplicate middle step and continue executing", async () => {
      // prettier-ignore
      const stepsWithDuplicate: Step[] = [
        {stepId: 1, stepName: "step 1", stepType: "Run", out: "result 1", concurrent: 1},
        {stepId: 1, stepName: "step 1", stepType: "Run", out: "result 1", concurrent: 1}, // duplicate
        {stepId: 2, stepName: "step 2", stepType: "Run", out: "result 2", concurrent: 1}, 
      ]
      const request = getRequest(WORKFLOW_ENDPOINT, "wfr-foo", "my-payload", stepsWithDuplicate);
      let called = false;
      await mockQStashServer({
        execute: async () => {
          const response = await endpoint(request);
          const { workflowRunId, finishCondition } = (await response.json()) as {
            workflowRunId: string;
            finishCondition: FinishCondition;
          };
          expect(workflowRunId).toBe("wfr-foo");
          expect(finishCondition).toBe("success");
          called = true;
        },
        responseFields: { body: { messageId: "some-message-id" }, status: 200 },
        receivesRequest: {
          method: "POST",
          url: `${MOCK_QSTASH_SERVER_URL}/v2/batch`,
          token,
          body: [
            {
              destination: WORKFLOW_ENDPOINT,
              headers: {
                "content-type": "application/json",
                "upstash-feature-set": "LazyFetch",
                "upstash-forward-upstash-workflow-sdk-version": "1",
                "upstash-method": "POST",
                "upstash-retries": "3",
                "upstash-workflow-init": "false",
                "upstash-workflow-runid": "wfr-foo",
                "upstash-workflow-url": WORKFLOW_ENDPOINT,
              },
              body: '{"stepId":3,"stepName":"step 3","stepType":"Run","out":"\\"combined results: result 1,result 2\\"","concurrent":1}',
            },
          ],
        },
      });
      expect(called).toBeTrue();
    });
  });

  describe("failure settings", () => {
    const routeFunction: RouteFunction<unknown> = async (context) => {
      await context.sleep("sleep-step", 1);
    };

    test("should not have failureUrl if failureUrl or failureFunction is not passed", async () => {
      const request = getRequest(WORKFLOW_ENDPOINT, "wfr-bar", "my-payload", []);
      const { handler: endpoint } = serve(routeFunction, {
        qstashClient,
        receiver: undefined,
      });
      let called = false;
      await mockQStashServer({
        execute: async () => {
          const result = await endpoint(request);
          expect(result.status).toBe(200);
          called = true;
        },
        responseFields: { body: { messageId: "some-message-id" }, status: 200 },
        receivesRequest: {
          method: "POST",
          url: `${MOCK_QSTASH_SERVER_URL}/v2/batch`,
          token,
          body: [
            {
              destination: WORKFLOW_ENDPOINT,
              headers: {
                "content-type": "application/json",
                "upstash-feature-set": "LazyFetch",
                "upstash-delay": "1s",
                "upstash-forward-upstash-workflow-sdk-version": "1",
                "upstash-method": "POST",
                "upstash-retries": "3",
                "upstash-workflow-init": "false",
                "upstash-workflow-runid": "wfr-bar",
                "upstash-workflow-url": WORKFLOW_ENDPOINT,
              },
              body: '{"stepId":1,"stepName":"sleep-step","stepType":"SleepFor","sleepFor":1,"concurrent":1}',
            },
          ],
        },
      });
      expect(called).toBeTrue();
    });

    test("should set failureUrl if failureUrl is passed", async () => {
      const request = getRequest(WORKFLOW_ENDPOINT, "wfr-bar", "my-payload", []);
      const myFailureEndpoint = "https://www.my-failure-endpoint.com/api";
      const { handler: endpoint } = serve(routeFunction, {
        qstashClient,
        receiver: undefined,
        failureUrl: myFailureEndpoint,
      });
      let called = false;
      await mockQStashServer({
        execute: async () => {
          const response = await endpoint(request);
          expect(response.status).toBe(200);
          called = true;
        },
        responseFields: { body: { messageId: "some-message-id" }, status: 200 },
        receivesRequest: {
          method: "POST",
          url: `${MOCK_QSTASH_SERVER_URL}/v2/batch`,
          token,
          body: [
            {
              destination: WORKFLOW_ENDPOINT,
              headers: {
                "content-type": "application/json",
                "upstash-feature-set": "LazyFetch",
                "upstash-failure-callback-upstash-workflow-runid": "wfr-bar",
                "upstash-delay": "1s",
                "upstash-forward-upstash-workflow-sdk-version": "1",
                "upstash-method": "POST",
                "upstash-retries": "3",
                "upstash-workflow-init": "false",
                "upstash-workflow-runid": "wfr-bar",
                "upstash-workflow-url": WORKFLOW_ENDPOINT,
                "upstash-failure-callback": myFailureEndpoint,
                "upstash-failure-callback-forward-upstash-workflow-is-failure": "true",
              },
              body: '{"stepId":1,"stepName":"sleep-step","stepType":"SleepFor","sleepFor":1,"concurrent":1}',
            },
          ],
        },
      });
      expect(called).toBeTrue();
    });

    test("should set failureUrl as context url if failureFunction is passed", async () => {
      const request = getRequest(WORKFLOW_ENDPOINT, "wfr-bar", "my-payload", []);
      let called = false;
      const myFailureFunction: WorkflowServeOptions["failureFunction"] = async (
        _status,
        _header,
        _body
      ) => {
        return;
      };
      const { handler: endpoint } = serve(routeFunction, {
        qstashClient,
        receiver: undefined,
        failureFunction: myFailureFunction,
      });
      await mockQStashServer({
        execute: async () => {
          const response = await endpoint(request);
          expect(response.status).toBe(200);
          called = true;
        },
        responseFields: { body: { messageId: "some-message-id" }, status: 200 },
        receivesRequest: {
          method: "POST",
          url: `${MOCK_QSTASH_SERVER_URL}/v2/batch`,
          token,
          body: [
            {
              destination: WORKFLOW_ENDPOINT,
              headers: {
                "content-type": "application/json",
                "upstash-feature-set": "LazyFetch",
                "upstash-delay": "1s",
                "upstash-forward-upstash-workflow-sdk-version": "1",
                "upstash-method": "POST",
                "upstash-retries": "3",
                "upstash-workflow-init": "false",
                "upstash-workflow-runid": "wfr-bar",
                "upstash-failure-callback-upstash-workflow-runid": "wfr-bar",
                "upstash-workflow-url": WORKFLOW_ENDPOINT,
                "upstash-failure-callback": WORKFLOW_ENDPOINT,
                "upstash-failure-callback-forward-upstash-workflow-is-failure": "true",
              },
              body: '{"stepId":1,"stepName":"sleep-step","stepType":"SleepFor","sleepFor":1,"concurrent":1}',
            },
          ],
        },
      });
      expect(called).toBeTrue();
    });
  });

  describe("should replace baseUrl correctly", () => {
    const testBaseUrl = async (
      requestUrl: string,
      baseUrl: string,
      contextUrl: string,
      url?: string
    ) => {
      const request = new Request(requestUrl, {
        headers: {
          [WORKFLOW_INIT_HEADER]: "false",
          [WORKFLOW_ID_HEADER]: "wfr-id",
        },
      });
      let called = false;
      const { handler: endpoint } = serve(
        async (context) => {
          expect(context.url).toBe(contextUrl);
          called = true;
        },
        {
          url,
          baseUrl,
          qstashClient,
          receiver: undefined,
        }
      );
      await endpoint(request);
      expect(called).toBeTrue();
    };

    test("should replace localhost correctly", async () => {
      await testBaseUrl(
        "http://localhost:3000/api/path",
        "http://www.local-tunnel.com",
        "http://www.local-tunnel.com/api/path"
      );

      await testBaseUrl(
        "https://localhost:3000/api/path",
        "http://www.local-tunnel.com",
        "http://www.local-tunnel.com/api/path"
      );

      await testBaseUrl(
        "http://localhost:8080/api/path",
        "http://www.local-tunnel.com",
        "http://www.local-tunnel.com/api/path"
      );
    });

    test("should replace other url correctly", async () => {
      await testBaseUrl(
        "http://www.my-endpoint.com.it/api/path",
        "http://www.local-tunnel.com.gov.uk",
        "http://www.local-tunnel.com.gov.uk/api/path"
      );
    });
  });

  test("should receive env passed in options", async () => {
    const request = new Request("http://endpoint.com", {
      headers: {
        [WORKFLOW_INIT_HEADER]: "false",
        [WORKFLOW_ID_HEADER]: "wfr-id",
      },
    });
    let called = false;
    const { handler: endpoint } = serve(
      async (context) => {
        expect(context.env["env-var-1"]).toBe("value-1");
        expect(context.env["env-var-2"]).toBe("value-2");
        called = true;
      },
      {
        qstashClient,
        receiver: undefined,
        env: {
          "env-var-1": "value-1",
          "env-var-2": "value-2",
        },
      }
    );
    const response = await endpoint(request);
    expect(response.status).toBe(200);
    expect(called).toBeTrue();
  });

  test("should not initialize verifier if keys are not set", () => {
    const { receiver } = processOptions({
      env: {
        QSTASH_URL: MOCK_QSTASH_SERVER_URL,
        QSTASH_TOKEN: "mock-token",
      },
    });
    expect(receiver).toBeUndefined();
  });

  test("should initialize verifier if keys are set", () => {
    const { receiver } = processOptions({
      env: {
        QSTASH_URL: MOCK_QSTASH_SERVER_URL,
        QSTASH_TOKEN: "mock-token",
        QSTASH_CURRENT_SIGNING_KEY: "key-1",
        QSTASH_NEXT_SIGNING_KEY: "key-2",
      },
    });
    expect(receiver).toBeDefined();
  });

<<<<<<< HEAD
  test("should call qstash to cancel workflow on context.cancel", async () => {
    const request = getRequest(WORKFLOW_ENDPOINT, "wfr-foo", "my-payload", []);
    let called = false;
    let runs = false;
    const { handler: endpoint } = serve(
      async (context) => {
        called = true;
        await context.cancel();
        await context.run("wont run", () => {
          runs = true;
        });
      },
      {
        qstashClient,
        receiver: undefined,
        verbose: true,
      }
    );

    await mockQStashServer({
      execute: async () => {
        const response = await endpoint(request);
        expect(response.status).toBe(200);
      },
      responseFields: { body: undefined, status: 200 },
      receivesRequest: {
        method: "DELETE",
        url: `${MOCK_QSTASH_SERVER_URL}/v2/workflows/runs/wfr-foo?cancel=true`,
        token,
      },
    });
    expect(called).toBeTrue();
    expect(runs).toBeFalse();
  });
=======
  test("should send waitForEvent", async () => {
    const request = getRequest(WORKFLOW_ENDPOINT, "wfr-bar", "my-payload", []);
    const { handler: endpoint } = serve(async (context) => {
      await context.waitForEvent("waiting step", "wait-event-id", "10d")
    }, {
      qstashClient,
      receiver: undefined,
    });
    let called = false;
    await mockQStashServer({
      execute: async () => {
        const result = await endpoint(request);
        expect(result.status).toBe(200);
        called = true;
      },
      responseFields: { body: { messageId: "some-message-id" }, status: 200 },
      receivesRequest: {
        method: "POST",
        url: `${MOCK_QSTASH_SERVER_URL}/v2/wait/wait-event-id`,
        token,
        body: {
          step: {
            concurrent: 1,
            stepId: 1,
            stepName: "waiting step",
            stepType: "Wait",
          },
          timeout: "10d",
          timeoutHeaders: {
            "Content-Type": [
              "application/json"
            ],
            "Upstash-Forward-Upstash-Workflow-Sdk-Version": [
              "1"
            ],
            "Upstash-Retries": [
              "3"
            ],
            "Upstash-Workflow-CallType": [
              "step"
            ],
            "Upstash-Workflow-Init": [
              "false"
            ],
            "Upstash-Workflow-RunId": [
              "wfr-bar"
            ],
            "Upstash-Workflow-Runid": [
              "wfr-bar"
            ],
            "Upstash-Workflow-Url": [
              WORKFLOW_ENDPOINT
            ],
          },
          timeoutUrl: WORKFLOW_ENDPOINT,
          url: WORKFLOW_ENDPOINT,
        }
      },
    });
    expect(called).toBeTrue();

  })
>>>>>>> 89852502
});<|MERGE_RESOLUTION|>--- conflicted
+++ resolved
@@ -599,7 +599,6 @@
     expect(receiver).toBeDefined();
   });
 
-<<<<<<< HEAD
   test("should call qstash to cancel workflow on context.cancel", async () => {
     const request = getRequest(WORKFLOW_ENDPOINT, "wfr-foo", "my-payload", []);
     let called = false;
@@ -634,7 +633,7 @@
     expect(called).toBeTrue();
     expect(runs).toBeFalse();
   });
-=======
+
   test("should send waitForEvent", async () => {
     const request = getRequest(WORKFLOW_ENDPOINT, "wfr-bar", "my-payload", []);
     const { handler: endpoint } = serve(async (context) => {
@@ -697,5 +696,5 @@
     expect(called).toBeTrue();
 
   })
->>>>>>> 89852502
+
 });