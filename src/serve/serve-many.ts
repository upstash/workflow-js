--- conflicted
+++ resolved
@@ -89,92 +89,6 @@
       return await workflow(...params);
     },
   };
-<<<<<<< HEAD
-=======
-};
-
-export const invokeWorkflow = async <TInitialPayload, TResult>({
-  settings,
-  invokeStep,
-  context,
-  invokeCount,
-  telemetry,
-}: {
-  settings: LazyInvokeStepParams<TInitialPayload, TResult>;
-  invokeStep: Step;
-  context: WorkflowContext;
-  invokeCount: number;
-  telemetry?: Telemetry;
-}) => {
-  const {
-    body,
-    workflow,
-    headers = {},
-    workflowRunId = getWorkflowRunId(),
-    retries,
-    flowControl,
-  } = settings;
-  const { workflowId } = workflow;
-
-  const {
-    retries: workflowRetries,
-    failureFunction,
-    failureUrl,
-    useJSONContent,
-    flowControl: workflowFlowControl,
-  } = workflow.options;
-
-  if (!workflowId) {
-    throw new WorkflowError("You can only invoke workflow which has a workflowId");
-  }
-
-  const { headers: invokerHeaders } = getHeaders({
-    initHeaderValue: "false",
-    workflowRunId: context.workflowRunId,
-    workflowUrl: context.url,
-    userHeaders: context.headers,
-    failureUrl: context.failureUrl,
-    retries: context.retries,
-    telemetry,
-    invokeCount,
-    flowControl: context.flowControl,
-  });
-  invokerHeaders["Upstash-Workflow-Runid"] = context.workflowRunId;
-
-  const newUrl = getNewUrlFromWorkflowId(context.url, workflowId);
-
-  const { headers: triggerHeaders } = getHeaders({
-    initHeaderValue: "true",
-    workflowRunId,
-    workflowUrl: newUrl,
-    userHeaders: new Headers(headers) as Headers,
-    retries: retries ?? workflowRetries,
-    telemetry,
-    failureUrl: failureFunction ? newUrl : failureUrl,
-    invokeCount: invokeCount + 1,
-    flowControl: flowControl ?? workflowFlowControl,
-  });
-  triggerHeaders["Upstash-Workflow-Invoke"] = "true";
-  if (useJSONContent) {
-    triggerHeaders["content-type"] = "application/json";
-  }
-
-  const request: InvokeWorkflowRequest = {
-    body: JSON.stringify(body),
-    headers: Object.fromEntries(
-      Object.entries(invokerHeaders).map((pairs) => [pairs[0], [pairs[1]]])
-    ),
-    workflowRunId: context.workflowRunId,
-    workflowUrl: context.url,
-    step: invokeStep,
-  };
-
-  await context.qstashClient.publish({
-    headers: triggerHeaders,
-    method: "POST",
-    body: JSON.stringify(request),
-    url: newUrl,
-  });
 };
 
 export const getNewUrlFromWorkflowId = (url: string, workflowId?: string) => {
@@ -182,5 +96,4 @@
     throw new WorkflowError("You can only call workflow which has a workflowId");
   }
   return url.replace(/[^/]+$/, workflowId);
->>>>>>> cb28b8e9
 };