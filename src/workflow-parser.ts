--- conflicted
+++ resolved
@@ -50,13 +50,8 @@
  * @param rawSteps body of the request as a string as explained above
  * @returns intiial payload and list of steps
  */
-<<<<<<< HEAD
-const parsePayload = (rawPayload: string) => {
-  const [encodedInitialPayload, ...encodedSteps] = JSON.parse(rawPayload) as RawStep[];
-=======
-const processRawSteps = async (rawSteps: RawStep[], debug?: WorkflowLogger) => {
+const processRawSteps = (rawSteps: RawStep[]) => {
   const [encodedInitialPayload, ...encodedSteps] = rawSteps;
->>>>>>> 0d6ea11a
 
   // decode initial payload:
   const rawInitialPayload = decodeBase64(encodedInitialPayload.body);
@@ -251,12 +246,8 @@
     } else {
       rawSteps = JSON.parse(requestPayload) as RawStep[];
     }
-<<<<<<< HEAD
-    const { rawInitialPayload, steps } = parsePayload(requestPayload);
-=======
-    const { rawInitialPayload, steps } = await processRawSteps(rawSteps, debug);
-
->>>>>>> 0d6ea11a
+    const { rawInitialPayload, steps } = processRawSteps(rawSteps);
+
     const isLastDuplicate = await checkIfLastOneIsDuplicate(steps, debug);
     const deduplicatedSteps = deduplicateSteps(steps);
 
