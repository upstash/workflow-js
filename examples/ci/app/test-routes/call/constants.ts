
export const FAILING_HEADER = "Fail-Header-Foo"
export const FAILING_HEADER_VALUE = "fail-header-value-BAR"

export const GET_HEADER = "Get-Header"
export const GET_HEADER_VALUE = "get-header-value-FOO"

export const PATCH_RESULT = 99999999

<<<<<<< HEAD
export const DELETE_RESULT = { foo: "bar", zed: 2, unicode: "`“X” - 𐐷𐐶𐐹`" }
=======
export const CUSTOM_CONTENT_TYPE = "application/x-www-form-urlencoded"
>>>>>>> 7978f745
<|MERGE_RESOLUTION|>--- conflicted
+++ resolved
@@ -7,8 +7,6 @@
 
 export const PATCH_RESULT = 99999999
 
-<<<<<<< HEAD
 export const DELETE_RESULT = { foo: "bar", zed: 2, unicode: "`“X” - 𐐷𐐶𐐹`" }
-=======
-export const CUSTOM_CONTENT_TYPE = "application/x-www-form-urlencoded"
->>>>>>> 7978f745
+
+export const CUSTOM_CONTENT_TYPE = "application/x-www-form-urlencoded"